--- conflicted
+++ resolved
@@ -13,18 +13,12 @@
 
 use crate::{call_proc, get_program_directory};
 use log::{error, info};
-<<<<<<< HEAD
-use std::{path::PathBuf, time::Duration};
-use tokio::time::sleep;
-=======
 use std::{
-    fs,
     future::Future,
     path::PathBuf,
     pin::Pin,
     task::{Context, Poll},
 };
->>>>>>> b28c0ca4
 use win_wrap::common::{free_library, get_proc_address, load_library, FARPROC, HMODULE};
 
 macro_rules! bass {
@@ -130,27 +124,6 @@
             $handle
         )
     };
-    ($module:expr,channel_set_sync,$handle:expr,$type:expr,$param:expr,$proc:expr,$user:expr) => {
-        call_proc!(
-            $module,
-            BASS_ChannelSetSync,
-            extern "system" fn(i32, u32, i64, fn(i32, i32, i32, i32), i32) -> i32,
-            $handle,
-            $type,
-            $param,
-            $proc,
-            $user
-        )
-    };
-    ($module:expr,channel_remove_sync,$handle:expr,$h_sync:expr) => {
-        call_proc!(
-            $module,
-            BASS_ChannelRemoveSync,
-            extern "system" fn(i32, i32) -> bool,
-            $handle,
-            $h_sync
-        )
-    };
 }
 
 const LIB_NAME: &str = "bass.dll";
@@ -172,49 +145,6 @@
 #[allow(unused)]
 const BASS_ACTIVE_PAUSED_DEVICE: i32 = 4;
 
-// BASS_ChannelSetSync types
-#[allow(unused)]
-const BASS_SYNC_POS: u32 = 0;
-#[allow(unused)]
-const BASS_SYNC_END: u32 = 2;
-#[allow(unused)]
-const BASS_SYNC_META: u32 = 4;
-#[allow(unused)]
-const BASS_SYNC_SLIDE: u32 = 5;
-#[allow(unused)]
-const BASS_SYNC_STALL: u32 = 6;
-#[allow(unused)]
-const BASS_SYNC_DOWNLOAD: u32 = 7;
-#[allow(unused)]
-const BASS_SYNC_FREE: u32 = 8;
-//noinspection SpellCheckingInspection
-#[allow(unused)]
-const BASS_SYNC_SETPOS: u32 = 11;
-//noinspection SpellCheckingInspection
-#[allow(unused)]
-const BASS_SYNC_MUSICPOS: u32 = 10;
-//noinspection SpellCheckingInspection
-#[allow(unused)]
-const BASS_SYNC_MUSICINST: u32 = 1;
-//noinspection SpellCheckingInspection
-#[allow(unused)]
-const BASS_SYNC_MUSICFX: u32 = 3;
-#[allow(unused)]
-const BASS_SYNC_OGG_CHANGE: u32 = 12;
-#[allow(unused)]
-const BASS_SYNC_DEV_FAIL: u32 = 14;
-#[allow(unused)]
-const BASS_SYNC_DEV_FORMAT: u32 = 15;
-/// flag: call sync in another thread
-#[allow(unused)]
-const BASS_SYNC_THREAD: u32 = 0x20000000;
-//noinspection SpellCheckingInspection
-/// flag: sync at mixtime, else at playtime
-#[allow(unused)]
-const BASS_SYNC_MIXTIME: u32 = 0x40000000;
-#[allow(unused)]
-const BASS_SYNC_ONETIME: u32 = 0x80000000; // flag: sync only once, else continuously
-
 #[derive(Debug)]
 pub struct BassChannelOutputStream {
     h_bass: i32,
@@ -226,12 +156,7 @@
         #[cfg(target_arch = "x86_64")]
         use std::{fs::OpenOptions, io::Write};
 
-        let bass_path = get_program_directory().join("libs");
-        if !bass_path.exists() {
-            fs::create_dir(&bass_path).unwrap();
-        }
-
-        let bass_path = bass_path.join(LIB_NAME);
+        let bass_path = get_program_directory().join(LIB_NAME);
         #[cfg(target_arch = "x86_64")]
         if !bass_path.exists() {
             let lib_bin = include_bytes!("../lib/bass.dll");
@@ -338,43 +263,24 @@
     }
 
     /**
-     * 检查样本、流或MOD音乐是否处于活动状态（正在播放）或暂停状态。还可以检查是否正在录制。
-     * */
-    pub fn is_active(&self) -> i32 {
-        bass!(self.h_module, channel_is_active, self.h_bass).unwrap_or(BASS_ACTIVE_STOPPED)
-    }
-
-    /**
      * 等待直到停止。
      * */
-    pub async fn wait_until_stopped(&self) {
-        self.wait(BASS_ACTIVE_STOPPED).await;
+    pub fn wait_until_stopped(&self) -> BassChannelActive {
+        BassChannelActive(self.h_module, self.h_bass, BASS_ACTIVE_STOPPED)
     }
 
     /**
      * 等待直到暂停。
      * */
-    pub async fn wait_until_paused(&self) {
-        self.wait(BASS_ACTIVE_PAUSED).await;
+    pub fn wait_until_paused(&self) -> BassChannelActive {
+        BassChannelActive(self.h_module, self.h_bass, BASS_ACTIVE_PAUSED)
     }
 
     /**
      * 等待直到没有数据可以播放。
      * */
-    pub async fn wait_until_stalled(&self) {
-        self.wait(BASS_ACTIVE_STALLED).await;
-    }
-
-    async fn wait(&self, flags: i32) {
-        loop {
-            let Some(active) = bass!(self.h_module, channel_is_active, self.h_bass) else {
-                break;
-            };
-            if active == flags {
-                break;
-            }
-            sleep(Duration::from_millis(50)).await;
-        }
+    pub fn wait_until_stalled(&self) -> BassChannelActive {
+        BassChannelActive(self.h_module, self.h_bass, BASS_ACTIVE_STALLED)
     }
 }
 
@@ -386,19 +292,19 @@
     }
 }
 
-#[cfg(test)]
-mod test_bass {
-    use crate::bass::BassChannelOutputStream;
-
-    #[tokio::test]
-    async fn main() {
-        let out = BassChannelOutputStream::new(16000, 1);
-        let mut data = vec![];
-        for i in 0..8000 {
-            data.push(((i as f64).sin() * 127f64 + 128f64) as u8)
+pub struct BassChannelActive(HMODULE, i32, i32);
+
+impl Future for BassChannelActive {
+    type Output = ();
+
+    fn poll(self: Pin<&mut Self>, cx: &mut Context<'_>) -> Poll<Self::Output> {
+        let Some(active) = bass!(self.0, channel_is_active, self.1) else {
+            return Poll::Ready(());
+        };
+        if active == self.2 {
+            return Poll::Ready(());
         }
-        out.start();
-        out.put_data(&data);
-        out.wait_until_stalled().await;
+        cx.waker().wake_by_ref();
+        Poll::Pending
     }
 }