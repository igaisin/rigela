/*
 * Copyright (c) 2024. The RigelA open source project team and
 * its contributors reserve all rights.
 *
 * Licensed under the Apache License, Version 2.0 (the "License");
 * you may not use this file except in compliance with the License.
 * You may obtain a copy of the License at
 * http://www.apache.org/licenses/LICENSE-2.0
 * Unless required by applicable law or agreed to in writing, software distributed under the
 * License is distributed on an "AS IS" BASIS, WITHOUT WARRANTIES OR CONDITIONS OF ANY KIND, either express or implied.
 * See the License for the specific language governing permissions and limitations under the License.
 */

use crate::{
    commander::keys::Keys,
    configs::{
        config_manager::ConfigRoot,
        config_operations::{
            apply_mouse_config, save_auto_check_update, save_is_display_shortcut, save_lang,
            save_run_on_startup,
        },
        general::Lang,
        tts::TtsConfig,
    },
    context::Context,
    gui::utils::{
        backup_data, check_update, confirm_update_exists, create_shortcut_link, restore_data,
        set_startup_registry, UpdateState, HELP_DIR,
    },
    talent::Talented,
};
use log::error;
use nwg::{message, MessageParams};
use rigela_utils::fs::get_program_directory;
use std::{
    env::current_exe,
    fs::remove_file,
    path::{Path, PathBuf},
    process::Command,
    sync::Weak,
};
use win_wrap::{
    common::{message_box, HWND, MB_OK},
    shell::{get_known_folder_path, FOLDERID_Desktop, KF_FLAG_DEFAULT},
};

/// 退出程序。
pub(crate) fn exit_cmd(context: Weak<Context>) {
    let ctx = context.clone();
    unsafe { &*context.as_ptr() }
        .main_handler
        .spawn(async move {
            let talent = unsafe { &*ctx.as_ptr() }.talent_provider.get_exit_talent();
            talent.perform(ctx.clone()).await;
        });
}

/// 打开帮助文档。
pub(crate) fn help_cmd(_context: Weak<Context>) {
    let help_path = get_program_directory().join(HELP_DIR);
    Command::new("notepad")
        .arg(help_path)
        .spawn()
        .expect("Failed to start notepad");
}

/// 打开设置窗口。
pub(crate) fn settings_cmd(context: Weak<Context>) {
    let context = unsafe { &*context.as_ptr() };

    context.gui_provider.show_settings_form();
}

/// 检查更新。
#[allow(unused)]
<<<<<<< HEAD
pub(crate) fn check_update_cmd(context: Weak<Context>, auto: bool) {
    // {
    //     #[cfg(debug_assertions)]
    //     return;
    // }

    unsafe { &*context.as_ptr() }
        .work_runtime
        .spawn(async move {
            match (auto, check_update().await) {
                (true, UpdateState::None) => {
                    // 如果是自动检查更新，且检查失败，则不做任何操作
                    return;
                }
                (false, UpdateState::None) => {
                    // 手动检查, 未检测到更新需要弹窗提示
                    message_box(
                        HWND::default(),
                        &t!("command.msg_newest_version"),
                        &t!("command.msg_mind_title"),
                        MB_OK,
                    );
                    return;
                }
                (_, UpdateState::Updated) => {
                    message_box(
                        HWND::default(),
                        &t!("command.msg_newest_version"),
                        &t!("command.msg_mind_title"),
                        MB_OK,
                    );
                    return;
                }
                _ => {}
            };

            // 启动更新器
            let child = match confirm_update_exists().await {
                Ok(_) => Command::new("cmd.exe")
                    // 需要使用cmd.exe辅助启动，使用start参数不等待，否则当更新器尝试kill主进程时，更新器自己也会被kill
                    .arg("/c")
                    .arg("start")
                    .arg(get_program_directory().join("libs/update.exe"))
                    .arg(current_exe().unwrap().to_str().unwrap())
                    .spawn(),
                Err(_) => {
                    message_box(
                        HWND::default(),
                        &t!("command.msg_no_updater"),
                        &t!("command.msg_mind_title"),
                        MB_OK,
                    );
                    return;
                }
            };
            if let Err(e) = child {
                error!("Failed to start update.exe. {}", e);
=======
pub(crate) fn check_update_cmd(context: Arc<Context>, auto: bool) {
    context.work_runtime.spawn(async move {
        match (auto, check_update().await) {
            (true, UpdateState::None) => {
                // 如果是自动检查更新，且检查失败，则不做任何操作
                return;
            }
            (false, UpdateState::None) => {
                // 手动检查, 未检测到更新需要弹窗提示
                message_box(
                    HWND::default(),
                    &t!("cmd.msg_newest_version"),
                    &t!("cmd.msg_mind_title"),
                    MB_OK,
                );
                return;
            }
            (_, UpdateState::Updated) => {
                message_box(
                    HWND::default(),
                    &t!("cmd.msg_newest_version"),
                    &t!("cmd.msg_mind_title"),
                    MB_OK,
                );
                return;
            }
            _ => {}
        };

        // 启动更新器
        let child = match confirm_update_exists().await {
            Ok(_) => Command::new("cmd.exe")
                // 需要使用cmd.exe辅助启动，使用start参数不等待，否则当更新器尝试kill主进程时，更新器自己也会被kill
                .arg("/c")
                .arg("start")
                .arg(get_program_directory().join("libs/update.exe"))
                .arg(current_exe().unwrap().to_str().unwrap())
                .spawn(),
            Err(_) => {
                message_box(
                    HWND::default(),
                    &t!("cmd.msg_no_updater"),
                    &t!("cmd.msg_mind_title"),
                    MB_OK,
                );
                return;
>>>>>>> f3fea46c
            }
        });
}

/// 打开自定义热键窗口。
pub(crate) fn custom_hotkeys_cmd(context: Weak<Context>) {
    unsafe { &*context.as_ptr() }
        .gui_provider
        .show_hotkeys_form();
}

/// 打开欢迎界面。
pub(crate) fn welcome_form_cmd(context: Weak<Context>) {
    unsafe { &*context.as_ptr() }
        .gui_provider
        .show_welcome_form();
}

/// 打开捐赠界面。
pub(crate) fn donate_cmd(_context: Weak<Context>) {
    message_box(HWND::default(), &t!("command.msg_thanks"), "RigelA", MB_OK);
}

/// 打开关于窗口
pub(crate) fn about_form_cmd(context: Weak<Context>) {
    unsafe { &*context.as_ptr() }.gui_provider.show_about_form();
}

/// 访问开源官网
pub(crate) fn visit_host_website_cmd(_context: Weak<Context>) {
    const URL: &str = "https://github.com/mzdk100/rigela";

    Command::new("cmd")
        .args(&["/c", "start", URL])
        .spawn()
        .expect("Failed to start cmd");
}

/// 设置开机自动启动
pub(crate) fn set_auto_start_cmd(context: Weak<Context>, toggle: bool) {
    if set_startup_registry(toggle).is_err() {
        error!("registry operation failed! ");
    }
    save_run_on_startup(context.clone(), toggle);

    let msg = if toggle {
        t!("command.msg_auto_start_on").to_string()
    } else {
        t!("command.msg_auto_start_off").to_string()
    };
<<<<<<< HEAD
    let pf = unsafe { &*context.as_ptr() }.performer.clone();
    unsafe { &*context.as_ptr() }
        .main_handler
        .spawn(async move {
            pf.speak(&msg).await;
        });
=======
    speak(context.clone(), &msg);
>>>>>>> f3fea46c
}

/// 设置自动检测更新
pub(crate) fn set_auto_check_update_cmd(context: Weak<Context>, toggle: bool) {
    save_auto_check_update(context.clone(), toggle);

    let msg = if toggle {
        t!("command.msg_auto_check_on").to_string()
    } else {
        t!("command.msg_auto_check_off").to_string()
    };
<<<<<<< HEAD
    let pf = unsafe { &*context.as_ptr() }.performer.clone();
    unsafe { &*context.as_ptr() }
        .main_handler
        .spawn(async move {
            pf.speak(&msg).await;
        });
=======
    speak(context.clone(), &msg);
>>>>>>> f3fea46c
}

/// 设置语言
pub(crate) fn set_lang_cmd(context: Weak<Context>, index: usize) {
    let lang = match index {
        1 => Lang::En,
        2 => Lang::Zh,
        _ => Lang::FollowSystem,
    };
    save_lang(context.clone(), &lang);

<<<<<<< HEAD
    let msg = match lang {
        Lang::Zh => t!("command.msg_switch_to_zh"),
        Lang::En => t!("command.msg_switch_to_en"),
        _ => t!("command.msg_switch_to_follow_system"),
    }.to_string();
    let pf = unsafe { &*context.as_ptr() }.performer.clone();
    unsafe { &*context.as_ptr() }
        .main_handler
        .spawn(async move {
            pf.speak(&msg).await;
        });
=======
    let msg = if lang == Lang::Zh {
        t!("cmd.msg_switch_to_zh").to_string()
    } else {
        t!("cmd.msg_switch_to_en").to_string()
    };
    speak(context.clone(), &msg);
>>>>>>> f3fea46c
}

/// 设置语音角色
pub(crate) fn set_voice_cmd(context: Weak<Context>, engine: String, name: String) {
    let ctx = context.clone();
    let tts = unsafe { &*context.as_ptr() }.performer.get_tts().clone();
    unsafe { &*context.as_ptr() }
        .main_handler
        .spawn(async move {
            let info = tts
                .get_all_voiceinfo()
                .await
                .iter()
                .find(|v| v.name == name && v.engine == engine)
                .unwrap()
                .clone();

            let mut root = unsafe { &*ctx.as_ptr() }.config_manager.get_config();
            let cfg = TtsConfig {
                voice: (info.engine, info.id),
                ..root.tts_config
            };
            root.tts_config = cfg.clone();
            unsafe { &*ctx.as_ptr() }.config_manager.set_config(&root);
            tts.apply_config(&cfg.clone()).await;
            unsafe { &*ctx.as_ptr() }
                .performer
                .speak(&t!("command.tts_role", value = info.name))
                .await;
        });
}

/// 设置语音速度
pub(crate) fn set_speed_cmd(context: Weak<Context>, index: usize) {
    let speed = 100 - index as i32;

    let mut root = unsafe { &*context.as_ptr() }.config_manager.get_config();
    let cfg = TtsConfig {
        speed,
        ..root.tts_config
    };
    root.tts_config = cfg.clone();
    unsafe { &*context.as_ptr() }
        .config_manager
        .set_config(&root);

    let tts = unsafe { &*context.as_ptr() }.performer.get_tts();
    let pf = unsafe { &*context.as_ptr() }.performer.clone();
    unsafe { &*context.as_ptr() }
        .main_handler
        .spawn(async move {
            tts.apply_config(&cfg.clone()).await;
            pf.speak(&t!("command.tts_speed", value = speed)).await;
        });
}

/// 设置语音音调
pub(crate) fn set_pitch_cmd(context: Weak<Context>, index: usize) {
    let pitch = 100 - index as i32;

    let mut root = unsafe { &*context.as_ptr() }.config_manager.get_config();
    let cfg = TtsConfig {
        pitch,
        ..root.tts_config
    };
    root.tts_config = cfg.clone();
    unsafe { &*context.as_ptr() }
        .config_manager
        .set_config(&root);

    let tts = unsafe { &*context.as_ptr() }.performer.get_tts();
    let pf = unsafe { &*context.as_ptr() }.performer.clone();
    unsafe { &*context.as_ptr() }
        .main_handler
        .spawn(async move {
            tts.apply_config(&cfg.clone()).await;
            pf.speak(&t!("command.tts_pitch", value = pitch)).await;
        });
}

/// 设置语音音量
pub(crate) fn set_volume_cmd(context: Weak<Context>, index: usize) {
    let volume = 100 - index as i32;

    let mut root = unsafe { &*context.as_ptr() }.config_manager.get_config();
    let cfg = TtsConfig {
        volume,
        ..root.tts_config
    };
    root.tts_config = cfg.clone();
    unsafe { &*context.as_ptr() }
        .config_manager
        .set_config(&root);

    let tts = unsafe { &*context.as_ptr() }.performer.get_tts();
    let pf = unsafe { &*context.as_ptr() }.performer.clone();
    unsafe { &*context.as_ptr() }
        .main_handler
        .spawn(async move {
            tts.apply_config(&cfg.clone()).await;
            pf.speak(&t!("command.tts_volume", value = volume)).await;
        });
}

/// 设置鼠标朗读
pub(crate) fn set_mouse_read_cmd(context: Weak<Context>, toggle: bool) {
    apply_mouse_config(context.clone(), toggle);

<<<<<<< HEAD
    let pf = unsafe { &*context.as_ptr() }.performer.clone();
    unsafe { &*context.as_ptr() }
        .main_handler
        .spawn(async move {
            let state = match toggle {
                true => t!("command.msg_mouse_read_on"),
                false => t!("command.msg_mouse_read_off"),
            };
            pf.speak(&state).await;
        });
=======
    let state = match toggle {
        true => t!("cmd.msg_mouse_read_on"),
        false => t!("cmd.msg_mouse_read_off"),
    };
    speak(context.clone(), state);
>>>>>>> f3fea46c
}

/// 导出配置
pub(crate) fn export_config_cmd(_context: Weak<Context>, path: PathBuf) {
    if backup_data(&path).is_err() {
        error!("备份数据失败");
    }

    message_box(
        HWND::default(),
        &t!("command.msg_export_success"),
        &t!("command.msg_mind_title"),
        MB_OK,
    );
}

/// 导入配置
pub(crate) fn import_config_cmd(context: Weak<Context>, path: PathBuf) {
    if restore_data(&path).is_err() {
        error!("恢复数据失败");
    }

    unsafe { &*context.as_ptr() }.config_manager.apply();
    reapply_config(context.clone());

    message_box(
        HWND::default(),
        &t!("command.msg_import_success"),
        &t!("command.msg_mind_title"),
        MB_OK,
    );
}

/// 还原默认配置
pub(crate) fn reset_config_cmd(context: Weak<Context>) {
    let msg_params = MessageParams {
        title: &t!("command.msg_confirm_title"),
        content: &t!("command.msg_reset_confirm"),
        buttons: nwg::MessageButtons::OkCancel,
        icons: nwg::MessageIcons::Question,
    };
    if message(&msg_params) == nwg::MessageChoice::Cancel {
        return;
    }

    unsafe { &*context.as_ptr() }
        .config_manager
        .set_config(&ConfigRoot::default());
    reapply_config(context.clone());
}

// 重新应用配置
fn reapply_config(context: Weak<Context>) {
    let config = unsafe { &*context.as_ptr() }.config_manager.get_config();

    let enable = config.general_config.run_on_startup.clone();
    if set_startup_registry(enable).is_err() {
        error!("关闭开机自动启动失败");
    }

    let pf = unsafe { &*context.as_ptr() }.performer.clone();
    let ctx = context.clone();
    let tts = unsafe { &*context.as_ptr() }.performer.get_tts();
    let tts_cfg = config.tts_config.clone();
    unsafe { &*context.as_ptr() }
        .main_handler
        .spawn(async move {
            // 应用配置到TTS
            tts.apply_config(&tts_cfg.clone()).await;

            // 重新显示设置界面，更新界面上的状态值
            unsafe { &*ctx.as_ptr() }.gui_provider.show_settings_form();

            pf.speak(&t!("command.msg_reset_success")).await;
        });
}

/// 添加桌面快捷方式
pub(crate) fn add_desktop_shortcut_cmd(context: Weak<Context>, toggle: bool, keys: &[Keys]) {
    let path = get_known_folder_path(&FOLDERID_Desktop, KF_FLAG_DEFAULT, None).unwrap();
    let path = Path::new(&path).join(t!("command.program_name").to_string() + ".lnk");

    match toggle {
        true => {
            create_shortcut_link(path.to_str().unwrap().to_string(), keys);
        }
        false => remove_file(&path).unwrap_or(()),
    }

    save_is_display_shortcut(context.clone(), toggle);

<<<<<<< HEAD
    let pf = unsafe { &*context.as_ptr() }.performer.clone();
    unsafe { &*context.as_ptr() }
        .main_handler
        .spawn(async move {
            let state = if toggle { "添加" } else { "删除" };
            let info = format!("已{}桌面快捷方式", state);
            pf.speak(&info).await;
        });
=======
    let state = if toggle { "添加" } else { "删除" };
    let msg = format!("已{}桌面快捷方式", state);
    speak(context.clone(), &msg);
}

fn speak<S: Into<String>>(ctx: Arc<Context>, text: S) {
    let text: String = text.into();
    let pf = ctx.performer.clone();
    ctx.main_handler.spawn(async move {
        pf.speak(&text).await;
    });
>>>>>>> f3fea46c
}<|MERGE_RESOLUTION|>--- conflicted
+++ resolved
@@ -37,7 +37,7 @@
     fs::remove_file,
     path::{Path, PathBuf},
     process::Command,
-    sync::Weak,
+    sync::Arc,
 };
 use win_wrap::{
     common::{message_box, HWND, MB_OK},
@@ -45,18 +45,16 @@
 };
 
 /// 退出程序。
-pub(crate) fn exit_cmd(context: Weak<Context>) {
+pub(crate) fn exit_cmd(context: Arc<Context>) {
     let ctx = context.clone();
-    unsafe { &*context.as_ptr() }
-        .main_handler
-        .spawn(async move {
-            let talent = unsafe { &*ctx.as_ptr() }.talent_provider.get_exit_talent();
-            talent.perform(ctx.clone()).await;
-        });
+    context.main_handler.spawn(async move {
+        let talent = ctx.talent_provider.get_exit_talent();
+        talent.perform(ctx.clone()).await;
+    });
 }
 
 /// 打开帮助文档。
-pub(crate) fn help_cmd(_context: Weak<Context>) {
+pub(crate) fn help_cmd(_context: Arc<Context>) {
     let help_path = get_program_directory().join(HELP_DIR);
     Command::new("notepad")
         .arg(help_path)
@@ -65,74 +63,18 @@
 }
 
 /// 打开设置窗口。
-pub(crate) fn settings_cmd(context: Weak<Context>) {
-    let context = unsafe { &*context.as_ptr() };
-
+pub(crate) fn settings_cmd(context: Arc<Context>) {
     context.gui_provider.show_settings_form();
 }
 
 /// 检查更新。
 #[allow(unused)]
-<<<<<<< HEAD
-pub(crate) fn check_update_cmd(context: Weak<Context>, auto: bool) {
+pub(crate) fn check_update_cmd(context: Arc<Context>, auto: bool) {
     // {
     //     #[cfg(debug_assertions)]
     //     return;
     // }
 
-    unsafe { &*context.as_ptr() }
-        .work_runtime
-        .spawn(async move {
-            match (auto, check_update().await) {
-                (true, UpdateState::None) => {
-                    // 如果是自动检查更新，且检查失败，则不做任何操作
-                    return;
-                }
-                (false, UpdateState::None) => {
-                    // 手动检查, 未检测到更新需要弹窗提示
-                    message_box(
-                        HWND::default(),
-                        &t!("command.msg_newest_version"),
-                        &t!("command.msg_mind_title"),
-                        MB_OK,
-                    );
-                    return;
-                }
-                (_, UpdateState::Updated) => {
-                    message_box(
-                        HWND::default(),
-                        &t!("command.msg_newest_version"),
-                        &t!("command.msg_mind_title"),
-                        MB_OK,
-                    );
-                    return;
-                }
-                _ => {}
-            };
-
-            // 启动更新器
-            let child = match confirm_update_exists().await {
-                Ok(_) => Command::new("cmd.exe")
-                    // 需要使用cmd.exe辅助启动，使用start参数不等待，否则当更新器尝试kill主进程时，更新器自己也会被kill
-                    .arg("/c")
-                    .arg("start")
-                    .arg(get_program_directory().join("libs/update.exe"))
-                    .arg(current_exe().unwrap().to_str().unwrap())
-                    .spawn(),
-                Err(_) => {
-                    message_box(
-                        HWND::default(),
-                        &t!("command.msg_no_updater"),
-                        &t!("command.msg_mind_title"),
-                        MB_OK,
-                    );
-                    return;
-                }
-            };
-            if let Err(e) = child {
-                error!("Failed to start update.exe. {}", e);
-=======
-pub(crate) fn check_update_cmd(context: Arc<Context>, auto: bool) {
     context.work_runtime.spawn(async move {
         match (auto, check_update().await) {
             (true, UpdateState::None) => {
@@ -178,37 +120,36 @@
                     MB_OK,
                 );
                 return;
->>>>>>> f3fea46c
             }
-        });
+        };
+        if let Err(e) = child {
+            error!("Failed to start update.exe. {}", e);
+        }
+    });
 }
 
 /// 打开自定义热键窗口。
-pub(crate) fn custom_hotkeys_cmd(context: Weak<Context>) {
-    unsafe { &*context.as_ptr() }
-        .gui_provider
-        .show_hotkeys_form();
+pub(crate) fn custom_hotkeys_cmd(context: Arc<Context>) {
+    context.gui_provider.show_hotkeys_form();
 }
 
 /// 打开欢迎界面。
-pub(crate) fn welcome_form_cmd(context: Weak<Context>) {
-    unsafe { &*context.as_ptr() }
-        .gui_provider
-        .show_welcome_form();
+pub(crate) fn welcome_form_cmd(context: Arc<Context>) {
+    context.gui_provider.show_welcome_form();
 }
 
 /// 打开捐赠界面。
-pub(crate) fn donate_cmd(_context: Weak<Context>) {
-    message_box(HWND::default(), &t!("command.msg_thanks"), "RigelA", MB_OK);
+pub(crate) fn donate_cmd(_context: Arc<Context>) {
+    message_box(HWND::default(), &t!("cmd.msg_thanks"), "RigelA", MB_OK);
 }
 
 /// 打开关于窗口
-pub(crate) fn about_form_cmd(context: Weak<Context>) {
-    unsafe { &*context.as_ptr() }.gui_provider.show_about_form();
+pub(crate) fn about_form_cmd(context: Arc<Context>) {
+    context.gui_provider.show_about_form();
 }
 
 /// 访问开源官网
-pub(crate) fn visit_host_website_cmd(_context: Weak<Context>) {
+pub(crate) fn visit_host_website_cmd(_context: Arc<Context>) {
     const URL: &str = "https://github.com/mzdk100/rigela";
 
     Command::new("cmd")
@@ -218,243 +159,196 @@
 }
 
 /// 设置开机自动启动
-pub(crate) fn set_auto_start_cmd(context: Weak<Context>, toggle: bool) {
+pub(crate) fn set_auto_start_cmd(context: Arc<Context>, toggle: bool) {
     if set_startup_registry(toggle).is_err() {
         error!("registry operation failed! ");
     }
     save_run_on_startup(context.clone(), toggle);
 
     let msg = if toggle {
-        t!("command.msg_auto_start_on").to_string()
+        t!("cmd.msg_auto_start_on").to_string()
     } else {
-        t!("command.msg_auto_start_off").to_string()
-    };
-<<<<<<< HEAD
-    let pf = unsafe { &*context.as_ptr() }.performer.clone();
-    unsafe { &*context.as_ptr() }
-        .main_handler
-        .spawn(async move {
-            pf.speak(&msg).await;
-        });
-=======
-    speak(context.clone(), &msg);
->>>>>>> f3fea46c
+        t!("cmd.msg_auto_start_off").to_string()
+    };
+    let pf = context.performer.clone();
+    context.main_handler.spawn(async move {
+        pf.speak(&msg).await;
+    });
 }
 
 /// 设置自动检测更新
-pub(crate) fn set_auto_check_update_cmd(context: Weak<Context>, toggle: bool) {
+pub(crate) fn set_auto_check_update_cmd(context: Arc<Context>, toggle: bool) {
     save_auto_check_update(context.clone(), toggle);
 
     let msg = if toggle {
-        t!("command.msg_auto_check_on").to_string()
+        t!("cmd.msg_auto_check_on").to_string()
     } else {
-        t!("command.msg_auto_check_off").to_string()
-    };
-<<<<<<< HEAD
-    let pf = unsafe { &*context.as_ptr() }.performer.clone();
-    unsafe { &*context.as_ptr() }
-        .main_handler
-        .spawn(async move {
-            pf.speak(&msg).await;
-        });
-=======
-    speak(context.clone(), &msg);
->>>>>>> f3fea46c
+        t!("cmd.msg_auto_check_off").to_string()
+    };
+    let pf = context.performer.clone();
+    context.main_handler.spawn(async move {
+        pf.speak(&msg).await;
+    });
 }
 
 /// 设置语言
-pub(crate) fn set_lang_cmd(context: Weak<Context>, index: usize) {
+pub(crate) fn set_lang_cmd(context: Arc<Context>, index: usize) {
+    // Todo
+
     let lang = match index {
         1 => Lang::En,
-        2 => Lang::Zh,
-        _ => Lang::FollowSystem,
+        _ => Lang::Zh,
     };
     save_lang(context.clone(), &lang);
 
-<<<<<<< HEAD
-    let msg = match lang {
-        Lang::Zh => t!("command.msg_switch_to_zh"),
-        Lang::En => t!("command.msg_switch_to_en"),
-        _ => t!("command.msg_switch_to_follow_system"),
-    }.to_string();
-    let pf = unsafe { &*context.as_ptr() }.performer.clone();
-    unsafe { &*context.as_ptr() }
-        .main_handler
-        .spawn(async move {
-            pf.speak(&msg).await;
-        });
-=======
     let msg = if lang == Lang::Zh {
         t!("cmd.msg_switch_to_zh").to_string()
     } else {
         t!("cmd.msg_switch_to_en").to_string()
     };
-    speak(context.clone(), &msg);
->>>>>>> f3fea46c
+    let pf = context.performer.clone();
+    context.main_handler.spawn(async move {
+        pf.speak(&msg).await;
+    });
 }
 
 /// 设置语音角色
-pub(crate) fn set_voice_cmd(context: Weak<Context>, engine: String, name: String) {
+pub(crate) fn set_voice_cmd(context: Arc<Context>, engine: String, name: String) {
     let ctx = context.clone();
-    let tts = unsafe { &*context.as_ptr() }.performer.get_tts().clone();
-    unsafe { &*context.as_ptr() }
-        .main_handler
-        .spawn(async move {
-            let info = tts
-                .get_all_voiceinfo()
-                .await
-                .iter()
-                .find(|v| v.name == name && v.engine == engine)
-                .unwrap()
-                .clone();
-
-            let mut root = unsafe { &*ctx.as_ptr() }.config_manager.get_config();
-            let cfg = TtsConfig {
-                voice: (info.engine, info.id),
-                ..root.tts_config
-            };
-            root.tts_config = cfg.clone();
-            unsafe { &*ctx.as_ptr() }.config_manager.set_config(&root);
-            tts.apply_config(&cfg.clone()).await;
-            unsafe { &*ctx.as_ptr() }
-                .performer
-                .speak(&t!("command.tts_role", value = info.name))
-                .await;
-        });
+    let tts = context.performer.get_tts().clone();
+    context.main_handler.spawn(async move {
+        let info = tts
+            .get_all_voiceinfo()
+            .await
+            .iter()
+            .find(|v| v.name == name && v.engine == engine)
+            .unwrap()
+            .clone();
+
+        let mut root = ctx.config_manager.get_config();
+        let cfg = TtsConfig {
+            voice: (info.engine, info.id),
+            ..root.tts_config
+        };
+        root.tts_config = cfg.clone();
+        ctx.config_manager.set_config(&root);
+        tts.apply_config(&cfg.clone()).await;
+        ctx.performer
+            .speak(&t!("cmd.tts_role", value = info.name))
+            .await;
+    });
 }
 
 /// 设置语音速度
-pub(crate) fn set_speed_cmd(context: Weak<Context>, index: usize) {
+pub(crate) fn set_speed_cmd(context: Arc<Context>, index: usize) {
     let speed = 100 - index as i32;
 
-    let mut root = unsafe { &*context.as_ptr() }.config_manager.get_config();
+    let mut root = context.config_manager.get_config();
     let cfg = TtsConfig {
         speed,
         ..root.tts_config
     };
     root.tts_config = cfg.clone();
-    unsafe { &*context.as_ptr() }
-        .config_manager
-        .set_config(&root);
-
-    let tts = unsafe { &*context.as_ptr() }.performer.get_tts();
-    let pf = unsafe { &*context.as_ptr() }.performer.clone();
-    unsafe { &*context.as_ptr() }
-        .main_handler
-        .spawn(async move {
-            tts.apply_config(&cfg.clone()).await;
-            pf.speak(&t!("command.tts_speed", value = speed)).await;
-        });
+    context.config_manager.set_config(&root);
+
+    let tts = context.performer.get_tts();
+    let pf = context.performer.clone();
+    context.main_handler.spawn(async move {
+        tts.apply_config(&cfg.clone()).await;
+        pf.speak(&t!("cmd.tts_speed", value = speed)).await;
+    });
 }
 
 /// 设置语音音调
-pub(crate) fn set_pitch_cmd(context: Weak<Context>, index: usize) {
+pub(crate) fn set_pitch_cmd(context: Arc<Context>, index: usize) {
     let pitch = 100 - index as i32;
 
-    let mut root = unsafe { &*context.as_ptr() }.config_manager.get_config();
+    let mut root = context.config_manager.get_config();
     let cfg = TtsConfig {
         pitch,
         ..root.tts_config
     };
     root.tts_config = cfg.clone();
-    unsafe { &*context.as_ptr() }
-        .config_manager
-        .set_config(&root);
-
-    let tts = unsafe { &*context.as_ptr() }.performer.get_tts();
-    let pf = unsafe { &*context.as_ptr() }.performer.clone();
-    unsafe { &*context.as_ptr() }
-        .main_handler
-        .spawn(async move {
-            tts.apply_config(&cfg.clone()).await;
-            pf.speak(&t!("command.tts_pitch", value = pitch)).await;
-        });
+    context.config_manager.set_config(&root);
+
+    let tts = context.performer.get_tts();
+    let pf = context.performer.clone();
+    context.main_handler.spawn(async move {
+        tts.apply_config(&cfg.clone()).await;
+        pf.speak(&t!("cmd.tts_pitch", value = pitch)).await;
+    });
 }
 
 /// 设置语音音量
-pub(crate) fn set_volume_cmd(context: Weak<Context>, index: usize) {
+pub(crate) fn set_volume_cmd(context: Arc<Context>, index: usize) {
     let volume = 100 - index as i32;
 
-    let mut root = unsafe { &*context.as_ptr() }.config_manager.get_config();
+    let mut root = context.config_manager.get_config();
     let cfg = TtsConfig {
         volume,
         ..root.tts_config
     };
     root.tts_config = cfg.clone();
-    unsafe { &*context.as_ptr() }
-        .config_manager
-        .set_config(&root);
-
-    let tts = unsafe { &*context.as_ptr() }.performer.get_tts();
-    let pf = unsafe { &*context.as_ptr() }.performer.clone();
-    unsafe { &*context.as_ptr() }
-        .main_handler
-        .spawn(async move {
-            tts.apply_config(&cfg.clone()).await;
-            pf.speak(&t!("command.tts_volume", value = volume)).await;
-        });
+    context.config_manager.set_config(&root);
+
+    let tts = context.performer.get_tts();
+    let pf = context.performer.clone();
+    context.main_handler.spawn(async move {
+        tts.apply_config(&cfg.clone()).await;
+        pf.speak(&t!("cmd.tts_volume", value = volume)).await;
+    });
 }
 
 /// 设置鼠标朗读
-pub(crate) fn set_mouse_read_cmd(context: Weak<Context>, toggle: bool) {
+pub(crate) fn set_mouse_read_cmd(context: Arc<Context>, toggle: bool) {
     apply_mouse_config(context.clone(), toggle);
 
-<<<<<<< HEAD
-    let pf = unsafe { &*context.as_ptr() }.performer.clone();
-    unsafe { &*context.as_ptr() }
-        .main_handler
-        .spawn(async move {
-            let state = match toggle {
-                true => t!("command.msg_mouse_read_on"),
-                false => t!("command.msg_mouse_read_off"),
-            };
-            pf.speak(&state).await;
-        });
-=======
-    let state = match toggle {
-        true => t!("cmd.msg_mouse_read_on"),
-        false => t!("cmd.msg_mouse_read_off"),
-    };
-    speak(context.clone(), state);
->>>>>>> f3fea46c
+    let pf = context.performer.clone();
+    context.main_handler.spawn(async move {
+        let state = match toggle {
+            true => t!("cmd.msg_mouse_read_on"),
+            false => t!("cmd.msg_mouse_read_off"),
+        };
+        pf.speak(&state).await;
+    });
 }
 
 /// 导出配置
-pub(crate) fn export_config_cmd(_context: Weak<Context>, path: PathBuf) {
+pub(crate) fn export_config_cmd(_context: Arc<Context>, path: PathBuf) {
     if backup_data(&path).is_err() {
         error!("备份数据失败");
     }
 
     message_box(
         HWND::default(),
-        &t!("command.msg_export_success"),
-        &t!("command.msg_mind_title"),
+        &t!("cmd.msg_export_success"),
+        &t!("cmd.msg_mind_title"),
         MB_OK,
     );
 }
 
 /// 导入配置
-pub(crate) fn import_config_cmd(context: Weak<Context>, path: PathBuf) {
+pub(crate) fn import_config_cmd(context: Arc<Context>, path: PathBuf) {
     if restore_data(&path).is_err() {
         error!("恢复数据失败");
     }
 
-    unsafe { &*context.as_ptr() }.config_manager.apply();
+    context.config_manager.init();
     reapply_config(context.clone());
 
     message_box(
         HWND::default(),
-        &t!("command.msg_import_success"),
-        &t!("command.msg_mind_title"),
+        &t!("cmd.msg_import_success"),
+        &t!("cmd.msg_mind_title"),
         MB_OK,
     );
 }
 
 /// 还原默认配置
-pub(crate) fn reset_config_cmd(context: Weak<Context>) {
+pub(crate) fn reset_config_cmd(context: Arc<Context>) {
     let msg_params = MessageParams {
-        title: &t!("command.msg_confirm_title"),
-        content: &t!("command.msg_reset_confirm"),
+        title: &t!("cmd.msg_confirm_title"),
+        content: &t!("cmd.msg_reset_confirm"),
         buttons: nwg::MessageButtons::OkCancel,
         icons: nwg::MessageIcons::Question,
     };
@@ -462,40 +356,36 @@
         return;
     }
 
-    unsafe { &*context.as_ptr() }
-        .config_manager
-        .set_config(&ConfigRoot::default());
+    context.config_manager.set_config(&ConfigRoot::default());
     reapply_config(context.clone());
 }
 
 // 重新应用配置
-fn reapply_config(context: Weak<Context>) {
-    let config = unsafe { &*context.as_ptr() }.config_manager.get_config();
+fn reapply_config(context: Arc<Context>) {
+    let config = context.config_manager.get_config();
 
     let enable = config.general_config.run_on_startup.clone();
     if set_startup_registry(enable).is_err() {
         error!("关闭开机自动启动失败");
     }
 
-    let pf = unsafe { &*context.as_ptr() }.performer.clone();
+    let pf = context.performer.clone();
     let ctx = context.clone();
-    let tts = unsafe { &*context.as_ptr() }.performer.get_tts();
+    let tts = context.performer.get_tts();
     let tts_cfg = config.tts_config.clone();
-    unsafe { &*context.as_ptr() }
-        .main_handler
-        .spawn(async move {
-            // 应用配置到TTS
-            tts.apply_config(&tts_cfg.clone()).await;
-
-            // 重新显示设置界面，更新界面上的状态值
-            unsafe { &*ctx.as_ptr() }.gui_provider.show_settings_form();
-
-            pf.speak(&t!("command.msg_reset_success")).await;
-        });
+    context.main_handler.spawn(async move {
+        // 应用配置到TTS
+        tts.apply_config(&tts_cfg.clone()).await;
+
+        // 重新显示设置界面，更新界面上的状态值
+        ctx.gui_provider.show_settings_form();
+
+        pf.speak(&t!("cmd.msg_reset_success")).await;
+    });
 }
 
 /// 添加桌面快捷方式
-pub(crate) fn add_desktop_shortcut_cmd(context: Weak<Context>, toggle: bool, keys: &[Keys]) {
+pub(crate) fn add_desktop_shortcut_cmd(context: Arc<Context>, toggle: bool, keys: &[Keys]) {
     let path = get_known_folder_path(&FOLDERID_Desktop, KF_FLAG_DEFAULT, None).unwrap();
     let path = Path::new(&path).join(t!("command.program_name").to_string() + ".lnk");
 
@@ -508,26 +398,10 @@
 
     save_is_display_shortcut(context.clone(), toggle);
 
-<<<<<<< HEAD
-    let pf = unsafe { &*context.as_ptr() }.performer.clone();
-    unsafe { &*context.as_ptr() }
-        .main_handler
-        .spawn(async move {
-            let state = if toggle { "添加" } else { "删除" };
-            let info = format!("已{}桌面快捷方式", state);
-            pf.speak(&info).await;
-        });
-=======
-    let state = if toggle { "添加" } else { "删除" };
-    let msg = format!("已{}桌面快捷方式", state);
-    speak(context.clone(), &msg);
-}
-
-fn speak<S: Into<String>>(ctx: Arc<Context>, text: S) {
-    let text: String = text.into();
-    let pf = ctx.performer.clone();
-    ctx.main_handler.spawn(async move {
-        pf.speak(&text).await;
-    });
->>>>>>> f3fea46c
+    let pf = context.performer.clone();
+    context.main_handler.spawn(async move {
+        let state = if toggle { "添加" } else { "删除" };
+        let info = format!("已{}桌面快捷方式", state);
+        pf.speak(&info).await;
+    });
 }