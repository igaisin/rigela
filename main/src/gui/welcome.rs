--- conflicted
+++ resolved
@@ -11,10 +11,6 @@
  * See the License for the specific language governing permissions and limitations under the License.
  */
 
-<<<<<<< HEAD
-#[allow(unused_imports)]
-=======
->>>>>>> f5f7e2ab
 extern crate native_windows_derive as nwd;
 extern crate native_windows_gui as nwg;
 
