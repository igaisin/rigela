--- conflicted
+++ resolved
@@ -17,7 +17,7 @@
 use win_wrap::common::{get_foreground_window, HWND};
 
 /// 事件处理中心
-#[derive(Clone, Debug)]
+#[derive(Clone)]
 pub struct EventCore;
 
 impl EventCore {
@@ -34,38 +34,10 @@
         watch_foreground_window(context.clone()).await;
 
         // 订阅输入事件
-<<<<<<< HEAD
-        let ctx = context.clone();
-        context
-            .peeper_server
-            .add_on_input_char_listener(move |c| {
-                let performer = ctx.performer.clone();
-                ctx.main_handler.spawn(async move {
-                    performer.speak_with_sapi5(&c).await;
-
-                    // 这里是测试代码
-                    performer.speak_with_vvtts(&c).await;
-                });
-            })
-            .await;
-
-        // 订阅输入法候选事件
-        let ctx = context.clone();
-        context
-            .peeper_server
-            .add_on_ime_candidate_list_listener(move |candidate_list| {
-                let performer = ctx.performer.clone();
-                ctx.main_handler.spawn(async move {
-                    performer.speak_with_sapi5(&candidate_list).await;
-                });
-            })
-            .await;
-=======
         speak_input(context.clone()).await;
 
         // 订阅输入法候选事件
         speak_candidate(context).await;
->>>>>>> e80436dc
     }
 }
 
@@ -80,7 +52,7 @@
 
         // 异步执行元素朗读
         ctx.main_handler.spawn(async move {
-            performer.speak_with_sapi5(&x).await;
+            performer.speak(&x).await;
         });
     });
 }
