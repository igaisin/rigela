/*
 * Copyright (c) 2023. The RigelA open source project team and
 * its contributors reserve all rights.
 *
 * Licensed under the Apache License, Version 2.0 (the "License");
 * you may not use this file except in compliance with the License.
 * You may obtain a copy of the License at
 * http://www.apache.org/licenses/LICENSE-2.0
 * Unless required by applicable law or agreed to in writing, software distributed under the
 * License is distributed on an "AS IS" BASIS, WITHOUT WARRANTIES OR CONDITIONS OF ANY KIND, either express or implied.
 * See the License for the specific language governing permissions and limitations under the License.
<<<<<<< HEAD
 */use std::sync::Arc;
use tokio::runtime::Handle;
use win_wrap::uia::{UiAutomation, UiAutomationElement};
=======
 */

>>>>>>> 3a6383e4
use crate::commander::Commander;
use crate::configs::ConfigManager;
use crate::performer::{Performer, Speakable};
use crate::resources::ResourceAccessor;
use crate::terminator::Terminator;
<<<<<<< HEAD
use crate::utils::get_program_directory;
=======
use std::sync::Arc;
use tokio::runtime::Handle;
use win_wrap::browser::{Browseable, FormBrowser};
use win_wrap::uia::{UiAutomation, UiAutomationElement};

impl Speakable for dyn Browseable {
    fn get_sentence(&self) -> String {
        format!("{}: {}", self.get_name(), self.get_role())
    }
}
>>>>>>> 3a6383e4

impl Speakable for UiAutomationElement {
    fn get_sentence(&self) -> String {
        format!("{}: {}", self.get_name(), self.get_localized_control_type())
    }
}

pub struct Context {
    pub(crate) commander: Arc<Commander>,
    pub(crate) config_manager: Arc<ConfigManager>,
    pub(crate) main_handler: Arc<Handle>,
    pub(crate) resource_accessor: Arc<ResourceAccessor>,
    pub(crate) performer: Arc<Performer>,
    pub(crate) terminator: Arc<Terminator>,
    pub(crate) form_browser: Arc<FormBrowser>,
    pub(crate) ui_automation: Arc<UiAutomation>,
}
impl Clone for Context {
    fn clone(&self) -> Self {
        Self {
            commander: self.commander.clone(),
            config_manager: self.config_manager.clone(),
            main_handler: self.main_handler.clone(),
            performer: self.performer.clone(),
            resource_accessor: self.resource_accessor.clone(),
            terminator: self.terminator.clone(),
            form_browser: self.form_browser.clone(),
            ui_automation: self.ui_automation.clone(),
        }
    }
}

impl Context {
    /**
     * 创建一个框架上下文环境。
     * */
    pub(crate) fn new(terminator: Terminator) -> Self {
        // 创建一个指挥官，用于下发操作命令
<<<<<<< HEAD
        let commander =Commander::new();
        // 创建一个配置管理器
        let config_manager = ConfigManager::new(get_program_directory().join("config.toml"));
=======
        let commander = Commander::new();
>>>>>>> 3a6383e4
        // 创建表演者对象（用于把各种信息转换成用户可以感知的形式，例如语音、音效等）
        let performer = Performer::new();
        // 获取一个主线程携程处理器，可以在子线程中调度任务到主线程
        let main_handler = Handle::current();
        // 资源访问器
        let resources = ResourceAccessor::new();
        // 创建一个窗口浏览
        let FormBrowser = FormBrowser::new();
        // 创建UiAutomation
        let ui_automation = UiAutomation::new();
        Self {
            commander: commander.into(),
            config_manager: config_manager.into(),
            main_handler: main_handler.into(),
            performer: performer.into(),
            resource_accessor: resources.into(),
            terminator: terminator.into(),
            form_browser: FormBrowser.into(),
            ui_automation: ui_automation.into(),
        }
    }

    /**
     * 把上下文对象应用于每一个组件。
     * */
<<<<<<< HEAD
    pub(crate) fn apply (&self) {
        self.commander
            .apply(self.clone().into());
        self.performer
            .apply_config(self.clone().into(), |_| {});
=======
    pub(crate) fn apply(&self) {
        self.commander.apply(Arc::new(self.clone()))
>>>>>>> 3a6383e4
    }

    /**
     * 清理环境。
     * */
    pub(crate) fn dispose(&self) {
        self.commander.dispose();
    }
}<|MERGE_RESOLUTION|>--- conflicted
+++ resolved
@@ -9,22 +9,12 @@
  * Unless required by applicable law or agreed to in writing, software distributed under the
  * License is distributed on an "AS IS" BASIS, WITHOUT WARRANTIES OR CONDITIONS OF ANY KIND, either express or implied.
  * See the License for the specific language governing permissions and limitations under the License.
-<<<<<<< HEAD
- */use std::sync::Arc;
-use tokio::runtime::Handle;
-use win_wrap::uia::{UiAutomation, UiAutomationElement};
-=======
  */
 
->>>>>>> 3a6383e4
 use crate::commander::Commander;
-use crate::configs::ConfigManager;
 use crate::performer::{Performer, Speakable};
 use crate::resources::ResourceAccessor;
 use crate::terminator::Terminator;
-<<<<<<< HEAD
-use crate::utils::get_program_directory;
-=======
 use std::sync::Arc;
 use tokio::runtime::Handle;
 use win_wrap::browser::{Browseable, FormBrowser};
@@ -35,7 +25,6 @@
         format!("{}: {}", self.get_name(), self.get_role())
     }
 }
->>>>>>> 3a6383e4
 
 impl Speakable for UiAutomationElement {
     fn get_sentence(&self) -> String {
@@ -45,7 +34,6 @@
 
 pub struct Context {
     pub(crate) commander: Arc<Commander>,
-    pub(crate) config_manager: Arc<ConfigManager>,
     pub(crate) main_handler: Arc<Handle>,
     pub(crate) resource_accessor: Arc<ResourceAccessor>,
     pub(crate) performer: Arc<Performer>,
@@ -57,7 +45,6 @@
     fn clone(&self) -> Self {
         Self {
             commander: self.commander.clone(),
-            config_manager: self.config_manager.clone(),
             main_handler: self.main_handler.clone(),
             performer: self.performer.clone(),
             resource_accessor: self.resource_accessor.clone(),
@@ -74,13 +61,7 @@
      * */
     pub(crate) fn new(terminator: Terminator) -> Self {
         // 创建一个指挥官，用于下发操作命令
-<<<<<<< HEAD
-        let commander =Commander::new();
-        // 创建一个配置管理器
-        let config_manager = ConfigManager::new(get_program_directory().join("config.toml"));
-=======
         let commander = Commander::new();
->>>>>>> 3a6383e4
         // 创建表演者对象（用于把各种信息转换成用户可以感知的形式，例如语音、音效等）
         let performer = Performer::new();
         // 获取一个主线程携程处理器，可以在子线程中调度任务到主线程
@@ -93,7 +74,6 @@
         let ui_automation = UiAutomation::new();
         Self {
             commander: commander.into(),
-            config_manager: config_manager.into(),
             main_handler: main_handler.into(),
             performer: performer.into(),
             resource_accessor: resources.into(),
@@ -106,16 +86,8 @@
     /**
      * 把上下文对象应用于每一个组件。
      * */
-<<<<<<< HEAD
-    pub(crate) fn apply (&self) {
-        self.commander
-            .apply(self.clone().into());
-        self.performer
-            .apply_config(self.clone().into(), |_| {});
-=======
     pub(crate) fn apply(&self) {
         self.commander.apply(Arc::new(self.clone()))
->>>>>>> 3a6383e4
     }
 
     /**
