--- conflicted
+++ resolved
@@ -11,118 +11,7 @@
  * See the License for the specific language governing permissions and limitations under the License.
  */
 
-<<<<<<< HEAD
-pub(crate) mod mouse;
-pub(crate) mod tts;
-
-use crate::{configs::mouse::MouseConfig, configs::tts::TtsConfig};
-use log::{error, info};
-use rigela_utils::{read_file, write_file};
-use serde::{Deserialize, Serialize};
-use std::path::PathBuf;
-use tokio::sync::RwLock;
-use toml;
-
-/// 配置项目的根元素
-#[derive(Debug, Clone, Deserialize, Serialize)]
-pub struct ConfigRoot {
-    pub(crate) tts_config: TtsConfig,
-    pub(crate) mouse_config: MouseConfig,
-}
-
-/// 配置管理器
-#[derive(Debug)]
-pub struct ConfigManager {
-    // 配置文件的路径
-    path: PathBuf,
-    // 当前的配置
-    config: RwLock<ConfigRoot>,
-}
-
-impl ConfigManager {
-    /**
-     * 创建一个配置管理器
-     * */
-    pub(crate) fn new(path: PathBuf) -> Self {
-        let config = ConfigRoot {
-            tts_config: TtsConfig::default(),
-            mouse_config: MouseConfig::default(),
-        };
-        Self {
-            path,
-            config: RwLock::new(config),
-        }
-    }
-
-    /// 初始化当前配置，从配置文件获取配置信息
-    pub(crate) async fn init(&self) {
-        let mut config = self.config.write().await;
-        *config = self.read().await;
-    }
-
-    /// 获取当前的配置
-    pub(crate) async fn get_config(&self) -> ConfigRoot {
-        (*self.config.read().await).clone()
-    }
-
-    /// 修改当前的配置，修改完写入配置文件
-    pub(crate) async fn set_config(&self, config: ConfigRoot) {
-        let mut cur_config = self.config.write().await;
-        *cur_config = config.clone();
-        self.write(&config).await;
-    }
-
-    /*
-     * 读取配置数据。如果不存在配置文件，写入默认配置
-     * */
-    pub(crate) async fn read(&self) -> ConfigRoot {
-        let config = match read_file(&self.path.clone()).await {
-            Ok(mut content) => match toml::from_str::<ConfigRoot>(content.as_mut_str()) {
-                Ok(c) => Some(c),
-                Err(_) => {
-                    info!("配置文件格式错误，将使用默认配置");
-                    None
-                }
-            },
-            _ => {
-                info!("配置文件不存在，将使用默认配置");
-                None
-            }
-        };
-        // 这里需要调用异步，不可以转换成 unwrap_or_else
-        match config {
-            None => {
-                let config = ConfigRoot {
-                    tts_config: TtsConfig::default(),
-                    mouse_config: MouseConfig::default(),
-                };
-                self.write(&config).await;
-                config
-            }
-            Some(c) => c,
-        }
-    }
-
-    /**
-     * 写出配置数据。
-     * `config_root` 完整的配置数据。
-     * */
-    pub(crate) async fn write(&self, config_root: &ConfigRoot) {
-        let path = self.path.clone();
-
-        match toml::to_string(config_root) {
-            Ok(content) => {
-                if let Err(e) = write_file(&path, content.as_bytes()).await {
-                    error!("{}", e);
-                }
-            }
-            Err(e) => error!("{}", e),
-        }
-    }
-}
-=======
 pub(crate) mod config_manager;
 pub(crate) mod config_operations;
 pub(crate) mod mouse;
-pub(crate) mod tts;
->>>>>>> 9a1fd925
+pub(crate) mod tts;