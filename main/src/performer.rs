--- conflicted
+++ resolved
@@ -11,15 +11,8 @@
  * See the License for the specific language governing permissions and limitations under the License.
  */
 
-<<<<<<< HEAD
-use crate::configs::mouse::MouseConfig;
-use crate::configs::tts::TtsConfig;
-use crate::{configs::tts::TtsProperty, context::Context};
-use std::sync::OnceLock;
-=======
 use crate::configs::config_operations::apply_tts_config;
 use crate::context::Context;
->>>>>>> 9a1fd925
 use std::{collections::HashMap, io::SeekFrom, sync::Arc};
 use tokio::{
     io::{AsyncReadExt, AsyncSeekExt},
@@ -43,12 +36,10 @@
  * 表演者对象结构。
  * 可以进行语音输出或音效提示。
  * */
-#[derive(Debug)]
 pub(crate) struct Performer {
     pub(crate) tts: Tts,
     sound_table: Arc<Mutex<HashMap<String, Vec<u8>>>>,
     output_stream: Arc<AudioOutputStream>,
-    context: OnceLock<Arc<Context>>,
 }
 
 impl Performer {
@@ -62,93 +53,20 @@
             tts,
             sound_table: Arc::new(HashMap::new().into()),
             output_stream: output_stream.into(),
-            context: OnceLock::new(),
         }
     }
 
     /**
-<<<<<<< HEAD
-     * 设置表演者TTS的参数。
-     * `context` 框架的上下文环境。
-     * `diff` 属性值的差值， 传0初始化tts属性值
+     * 使用语音输出，播报对象的信息。
      * */
-    pub(crate) async fn apply_tts_config(&self, context: Arc<Context>, diff: i32) {
-        let tts = &self.tts;
-        let mut config = context.config_manager.get_config().await;
-        let mut tts_config = config.tts_config.clone();
-
-        // 如果差值等于0，直接设置TTS属性值参数，返回
-        if diff == 0 {
-            tts.set_prop(
-                3.0 + (tts_config.speed as f64 - 50.0) * 0.06,
-                0.5 + (tts_config.volume as f64 - 50.0) * 0.01,
-                1.0 + (tts_config.pitch as f64 - 50.0) * 0.01,
-            );
-            return;
-        }
-
-        let restrict = |x| match x {
-            i if i > 100 => 100,
-            i if i < 0 => 0,
-            i => i,
-        };
-
-        tts_config = match self.get_cur_tts_prop().await {
-            TtsProperty::Speed => TtsConfig {
-                speed: restrict(tts_config.speed + diff),
-                ..tts_config
-            },
-            TtsProperty::Volume => TtsConfig {
-                volume: restrict(tts_config.volume + diff),
-                ..tts_config
-            },
-            TtsProperty::Pitch => TtsConfig {
-                pitch: restrict(tts_config.pitch + diff),
-                ..tts_config
-            },
-        };
-
-        tts.set_prop(
-            3.0 + (tts_config.speed as f64 - 50.0) * 0.06,
-            0.5 + (tts_config.volume as f64 - 50.0) * 0.01,
-            1.0 + (tts_config.pitch as f64 - 50.0) * 0.01,
-        );
-
-        config.tts_config = tts_config;
-        context.config_manager.set_config(config).await;
-    }
-
-    /// 设置是否开启朗读鼠标
-    pub(crate) async fn apply_mouse_config(&self, context: Arc<Context>, is_read: bool) {
-        let mut config = context.config_manager.get_config().await;
-        config.mouse_config = MouseConfig { is_read };
-        context.config_manager.set_config(config).await;
-    }
-
-    /**
-     * 使用SAPI5语音输出，播报对象的信息。
-     * `speakable` 实现了Speakable特征的对象。
-=======
-     * 使用语音输出，播报对象的信息。
->>>>>>> 9a1fd925
-     * */
-    pub(crate) async fn speak_with_sapi5(&self, speakable: &(dyn Speakable + Sync)) {
+    pub(crate) async fn speak(&self, speakable: &(dyn Speakable + Sync)) {
         let str = speakable.get_sentence();
         self.tts.speak(str.as_str()).await;
     }
 
-    /**
-     * 使用VVTTS语音输出，播报对象的信息。
-     * `speakable` 实现了Speakable特征的对象。
-     * */
-    pub(crate) async fn speak_with_vvtts(&self, speakable: &(dyn Speakable + Sync)) {
-        let ctx = self.context.get();
-        if ctx.is_none() {
-            return;
-        }
-        let str = speakable.get_sentence();
-        let data = ctx.unwrap().proxy32.eci_synth(str.as_str()).await;
-        self.output_stream.write(&data).await;
+    /// 简单朗读文本
+    pub(crate) async fn speak_text(&self, text: &str) {
+        self.tts.speak(text).await;
     }
 
     /**
@@ -179,14 +97,8 @@
      * `context` 上下文环境。
      * */
     pub(crate) async fn apply(&self, context: Arc<Context>) {
-<<<<<<< HEAD
-        self.context.set(context.clone()).unwrap();
-        // 读取配置项，应用配置到程序实例
-        self.apply_tts_config(context.clone(), 0).await;
-=======
         // 初始化TTS属性
         apply_tts_config(context.clone(), 0).await;
->>>>>>> 9a1fd925
 
         // 初始化音效播放器
         let list = vec!["boundary.wav"];
