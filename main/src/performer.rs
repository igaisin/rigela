/*
 * Copyright (c) 2023. The RigelA open source project team and
 * its contributors reserve all rights.
 *
 * Licensed under the Apache License, Version 2.0 (the "License");
 * you may not use this file except in compliance with the License.
 * You may obtain a copy of the License at
 * http://www.apache.org/licenses/LICENSE-2.0
 * Unless required by applicable law or agreed to in writing, software distributed under the
 * License is distributed on an "AS IS" BASIS, WITHOUT WARRANTIES OR CONDITIONS OF ANY KIND, either express or implied.
 * See the License for the specific language governing permissions and limitations under the License.
 */

use crate::configs::tts::TtsConfig;
use crate::context::Context;
use std::sync::Arc;
use win_wrap::tts::Tts;

/**
 * 表演者语音信息收集接口。
 * 实现此接口的对象可以调用表演者的speak方法进行输出。
 * */
pub(crate) trait Speakable {
    fn get_sentence(&self) -> String;
}

/**
 * 表演者对象结构。
 * 可以进行语音输出或音效提示。
 * */
#[derive(Clone)]
pub(crate) struct Performer {
    tts: Tts,
}

impl Performer {
    /**
     * 创建表演者对象。
     * */
    pub(crate) fn new() -> Self {
        let tts = Tts::new();
        Self { tts }
    }

    /**
     * 设置表演者的参数。
     * `context` 框架的上下文环境。
     * `slot` 一个用于修改参数的函数或闭包。
     * */
    pub(crate) fn apply_config<FN>(&self, context: Arc<Context>, slot: FN)
    where
        FN: FnOnce(&mut TtsConfig) + Send + Sync + 'static,
    {
        let tts = self.tts.clone();

        context.main_handler.clone().spawn(async move {
            let mut config = context.config_manager.read().await;

            let mut tts_config = config.tts_config.clone().unwrap_or(TtsConfig::default());
            slot(&mut tts_config);

            let speed = tts_config.speed.clone().unwrap();
            tts.set_speed(speed);

            config.tts_config.replace(tts_config);
            context.config_manager.write(&config).await;
        });
    }

    /**
     * 使用语音输出，播报对象的信息。
     * */
    pub(crate) async fn speak(&self, speakable: &(dyn Speakable + Sync)) {
<<<<<<< HEAD
        self.tts.speak(speakable.get_sentence().as_str()).await.unwrap();
=======
        let str = speakable.get_sentence();
        self.tts.speak(str.as_str()).await.unwrap();
>>>>>>> f4cc6203
    }

    /// 简单朗读文本
    pub(crate) async fn speak_text(&self, text: &str) {
        self.tts.speak(text).await.unwrap();
    }
}<|MERGE_RESOLUTION|>--- conflicted
+++ resolved
@@ -30,7 +30,7 @@
  * */
 #[derive(Clone)]
 pub(crate) struct Performer {
-    tts: Tts,
+    tts: Arc<Tts>,
 }
 
 impl Performer {
@@ -39,7 +39,7 @@
      * */
     pub(crate) fn new() -> Self {
         let tts = Tts::new();
-        Self { tts }
+        Self { tts: tts.into() }
     }
 
     /**
@@ -71,12 +71,8 @@
      * 使用语音输出，播报对象的信息。
      * */
     pub(crate) async fn speak(&self, speakable: &(dyn Speakable + Sync)) {
-<<<<<<< HEAD
-        self.tts.speak(speakable.get_sentence().as_str()).await.unwrap();
-=======
         let str = speakable.get_sentence();
         self.tts.speak(str.as_str()).await.unwrap();
->>>>>>> f4cc6203
     }
 
     /// 简单朗读文本
