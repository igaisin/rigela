--- conflicted
+++ resolved
@@ -51,18 +51,7 @@
     LongPress,
 }
 
-<<<<<<< HEAD
-#[derive(Debug, Clone, PartialEq, Eq, Hash, Serialize, Deserialize)]
-pub(crate) struct ComboKey {
-    main_key: Keys,
-    modify_keys: ModifierKeys,
-    state: State,
-}
-
-impl Default for ComboKey {
-=======
 impl Default for State {
->>>>>>> 887ca3e8
     fn default() -> Self {
         State::Idle
     }
@@ -113,12 +102,7 @@
     }
 }
 
-<<<<<<< HEAD
-#[allow(unused)]
-#[derive(Debug, Clone, PartialEq, Eq, Hash, Default)]
-=======
 #[derive(Debug, Clone, Copy, PartialEq, Eq, Hash, Default)]
->>>>>>> 887ca3e8
 pub(crate) struct ComboKeyExt {
     pub(crate) combokey: ComboKey,
     pub(crate) timestamp: u64,
