/*
 * Copyright (c) 2024. The RigelA open source project team and
 * its contributors reserve all rights.
 *
 * Licensed under the Apache License, Version 2.0 (the "License");
 * you may not use this file except in compliance with the License.
 * You may obtain a copy of the License at
 * http://www.apache.org/licenses/LICENSE-2.0
 * Unless required by applicable law or agreed to in writing, software distributed under the
 * License is distributed on an "AS IS" BASIS, WITHOUT WARRANTIES OR CONDITIONS OF ANY KIND, either express or implied.
 * See the License for the specific language governing permissions and limitations under the License.
 */

<<<<<<< HEAD
use crate::{
    commander::keys::Keys,
    context::Context,
    performer::sound::SoundArgument::Single,
    ext::element::UiAutomationElementExt,
};
=======
use crate::commander::keys::Keys::{VkDown, VkLeft, VkRight, VkUp};
use crate::{commander::keys::Keys, context::Context, performer::sound::SoundArgument::Single};
use a11y::ia2::object::Accessible2Object;
use a11y::ia2::text::AccessibleText;
>>>>>>> 31b11fa8
use a11y::ia2::{
    text::IA2TextBoundaryType::{IA2_TEXT_BOUNDARY_CHAR, IA2_TEXT_BOUNDARY_LINE},
    WinEventSourceExt,
};
use log::error;
use std::sync::{Arc, Mutex, OnceLock};
<<<<<<< HEAD
use win_wrap::uia::pattern::text::{TextUnit};
=======
use win_wrap::common::get_foreground_window;
use win_wrap::msaa::object::AccessibleObject;
use win_wrap::uia::pattern::text::{TextUnit, UiAutomationTextPattern2};
>>>>>>> 31b11fa8

//noinspection SpellCheckingInspection
/**
 * 订阅编辑器事件。
 * `context` 读屏框架的上下文环境。
 * */
pub(crate) async fn subscribe_editor_events(context: Arc<Context>) {
    subscribe_uia_events(context.clone()).await;
    subscribe_ia2_events(context.clone()).await;
    subscribe_cusor_key_events(context.clone()).await;
}

#[allow(dead_code)]
async fn subscribe_uia_events(context: Arc<Context>) {
    let main_handler = context.main_handler.clone();
    let performer = context.performer.clone();
    let commander = context.commander.clone();
    let ui_automation = context.ui_automation.clone();
    let root = ui_automation.get_root_element();

    let group = ui_automation.create_event_handler_group();
    // group.add_active_text_position_changed_listener(|element, range| {});
    // group.add_text_edit_text_changed_listener(|element| {});
    // group.add_changes_listener(|| {});

    group.add_text_selection_changed_listener(move |element| {
        {
            *editor_key_handle().lock().unwrap() = true;
        }

        let Some(caret) = element.get_caret() else {
            return;
        };
        match commander.get_last_pressed_key() {
            Keys::VkUp | Keys::VkDown => caret.expand_to_enclosing_unit(TextUnit::Line),
            _ => caret.expand_to_enclosing_unit(TextUnit::Character),
        }
        let pf = performer.clone();
        main_handler.spawn(async move {
            pf.speak(&caret).await;
        });
    });

    if ui_automation
        .add_event_handler_group(&root, &group)
        .is_err()
    {
        error!("Add the event handler group of the uia is failed.");
    }

    context
        .terminator
        .add_exiting_listener(move || ui_automation.remove_event_handler_group(&root, &group))
        .await;
}

async fn subscribe_ia2_events(context: Arc<Context>) {
    let commander = context.commander.clone();
    let main_handler = context.main_handler.clone();
    let performer = context.performer.clone();

    context.ia2.add_on_text_caret_moved_listener(move |src| {
        let text = match src.get_text() {
            Ok(t) => t,
            Err(e) => {
                error!("{}", e);
                return;
            }
        };

        {
            *editor_key_handle().lock().unwrap() = true;
        }

        let caret = text.caret_offset().unwrap_or(0);
        let (_, _, text) = match commander.get_last_pressed_key() {
            Keys::VkUp | Keys::VkDown => text.text_at_offset(caret, IA2_TEXT_BOUNDARY_LINE),
            _ => text.text_at_offset(caret, IA2_TEXT_BOUNDARY_CHAR),
        };
        let performer = performer.clone();
        main_handler.spawn(async move {
            performer.speak(&text).await;
        });
    })
}

pub(crate) fn editor_key_handle() -> &'static Mutex<bool> {
    static INSTANCE: OnceLock<Mutex<bool>> = OnceLock::new();
    INSTANCE.get_or_init(|| Mutex::new(false))
}

/// 处理编辑框的光标键播报
pub(crate) async fn subscribe_cusor_key_events(context: Arc<Context>) {
    let ctx = context.clone();
    let cb_uia = move |key: Keys, pressed| {
        let ctrl = ctx.ui_automation.get_focused_element();
        match pressed {
            true => {
                *editor_key_handle().lock().unwrap() = false;
            }
            false => {
                if !*editor_key_handle().lock().unwrap() {
                    let Some(caret) = ctrl.get_caret() else {
                        return;
                    };
                    match key {
                        Keys::VkLeft | Keys::VkRight => caret.expand_to_enclosing_unit(TextUnit::Character),
                        Keys::VkUp | Keys::VkDown => caret.expand_to_enclosing_unit(TextUnit::Line),
                        _ => {}
                    }

                    let pf = ctx.performer.clone();
                    ctx.main_handler.spawn(async move {
                        pf.play_sound(Single("edge.wav")).await;
                        pf.speak(&caret).await;
                    });
                }
            }
        }
    };

<<<<<<< HEAD
    let keys = [Keys::VkUp, Keys::VkDown, Keys::VkLeft, Keys::VkRight];
    context.commander.add_key_event_listener(&keys, cb);
=======
    let ctx = context.clone();
    let cb_ia2 = move |key: Keys, pressed| {
        if let Ok(acc_obj) = AccessibleObject::from_caret() {
            // todo: 未获取到 acc_obj

            // let acc2_obj = Accessible2Object::from_accessible_object(acc_obj).unwrap();
            if let Ok(text) = AccessibleText::from_accessible_object(acc_obj) {
                match pressed {
                    true => {
                        *editor_key_handle().lock().unwrap() = false;
                    }
                    false => {
                        if !*editor_key_handle().lock().unwrap() {
                            let caret = text.caret_offset().unwrap_or(0);
                            let (_, _, text) = match key {
                                VkUp | VkDown => text.text_at_offset(caret, IA2_TEXT_BOUNDARY_LINE),
                                _ => text.text_at_offset(caret, IA2_TEXT_BOUNDARY_CHAR),
                            };

                            let pf = ctx.performer.clone();
                            ctx.main_handler.spawn(async move {
                                pf.play_sound(Single("edge.wav")).await;
                                pf.speak(text).await;
                            });
                        }
                    }
                }
            }
        }
    };

    let keys = [VkUp, VkDown, VkLeft, VkRight];
    context.commander.add_key_event_listener(&keys, cb_uia);
    context.commander.add_key_event_listener(&keys, cb_ia2);
>>>>>>> 31b11fa8
}<|MERGE_RESOLUTION|>--- conflicted
+++ resolved
@@ -11,32 +11,23 @@
  * See the License for the specific language governing permissions and limitations under the License.
  */
 
-<<<<<<< HEAD
 use crate::{
     commander::keys::Keys,
     context::Context,
     performer::sound::SoundArgument::Single,
     ext::element::UiAutomationElementExt,
 };
-=======
-use crate::commander::keys::Keys::{VkDown, VkLeft, VkRight, VkUp};
-use crate::{commander::keys::Keys, context::Context, performer::sound::SoundArgument::Single};
 use a11y::ia2::object::Accessible2Object;
 use a11y::ia2::text::AccessibleText;
->>>>>>> 31b11fa8
 use a11y::ia2::{
     text::IA2TextBoundaryType::{IA2_TEXT_BOUNDARY_CHAR, IA2_TEXT_BOUNDARY_LINE},
     WinEventSourceExt,
 };
 use log::error;
 use std::sync::{Arc, Mutex, OnceLock};
-<<<<<<< HEAD
-use win_wrap::uia::pattern::text::{TextUnit};
-=======
 use win_wrap::common::get_foreground_window;
 use win_wrap::msaa::object::AccessibleObject;
-use win_wrap::uia::pattern::text::{TextUnit, UiAutomationTextPattern2};
->>>>>>> 31b11fa8
+use win_wrap::uia::pattern::text::{TextUnit};
 
 //noinspection SpellCheckingInspection
 /**
@@ -158,10 +149,6 @@
         }
     };
 
-<<<<<<< HEAD
-    let keys = [Keys::VkUp, Keys::VkDown, Keys::VkLeft, Keys::VkRight];
-    context.commander.add_key_event_listener(&keys, cb);
-=======
     let ctx = context.clone();
     let cb_ia2 = move |key: Keys, pressed| {
         if let Ok(acc_obj) = AccessibleObject::from_caret() {
@@ -193,8 +180,7 @@
         }
     };
 
-    let keys = [VkUp, VkDown, VkLeft, VkRight];
+    let keys = [Keys::VkUp, Keys::VkDown, Keys::VkLeft, Keys::VkRight];
     context.commander.add_key_event_listener(&keys, cb_uia);
     context.commander.add_key_event_listener(&keys, cb_ia2);
->>>>>>> 31b11fa8
 }