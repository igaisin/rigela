/*
 * Copyright (c) 2023. The RigelA open source project team and
 * its contributors reserve all rights.
 *
 * Licensed under the Apache License, Version 2.0 (the "License");
 * you may not use this file except in compliance with the License.
 * You may obtain a copy of the License at
 * http://www.apache.org/licenses/LICENSE-2.0
 * Unless required by applicable law or agreed to in writing, software distributed under the
 * License is distributed on an "AS IS" BASIS, WITHOUT WARRANTIES OR CONDITIONS OF ANY KIND, either express or implied.
 * See the License for the specific language governing permissions and limitations under the License.
 */

use crate::{
    context::Context, ext::window::AccessibleWindowExt, performer::sound::SoundArgument::Single,
    talent::Talented, terminator::Terminator,
};
use a11y::{get_ia2_lib_path, setup};
use log::{error, info};
use rigela_utils::{killer::wait_until_killed, library::setup_library};
use std::sync::{Arc, Weak};
use tokio::{process::Command, runtime::Runtime};
use win_wrap::{com::co_initialize_multi_thread, msaa::object::AccessibleObject};

/// 启动器对象
pub(crate) struct Launcher {
    context: Arc<Context>,
}

impl Launcher {
    /**
     * 创建一个发射台，通常一个进程只有一个实例。
     * */
    pub(crate) fn new(work_runtime: Weak<Runtime>, terminator: Weak<Terminator>) -> Self {
        // 初始化COM线程模型。
        let res = co_initialize_multi_thread();
        if res.is_err() {
            error!("Can't initialize the com environment. {}", res.message());
        }
        // 安装a11y的运行时
        setup();

        // 上下文对象的创建，需要传入终结器，上下文对象通过终结器对象响应终结消息
        let context = Context::new(
            unsafe { &*work_runtime.as_ptr() },
            terminator.upgrade().unwrap(),
        );
        let context = Arc::new(context);
        // 调用上下文对象的应用到每一个组件的方法
        context.apply();

        Self { context }
    }

    //noinspection RsUnresolvedPath
    /**
     * 发射操作，这会启动整个框架，异步方式运行，直到程序结束。
     * */
    pub(crate) async fn launch(&self) {
        // 监听外部进程请求主程序退出，这是一种安全杀死主进程的方案
        let ctx = Arc::downgrade(&self.context);
        self.context.work_runtime.spawn(async move {
            wait_until_killed().await;
            unsafe { &*ctx.as_ptr() }
                .talent_provider
                .get_exit_talent()
                .perform(ctx)
                .await;
        });

        // 播放启动时的音效
        let performer = self.context.performer.clone();
        self.context.work_runtime.spawn(async move {
            performer.play_sound(Single("launch.wav")).await;
        });

        // 注册com组件库
        self.context.work_runtime.spawn(async move {
            register_service((&get_ia2_lib_path()).to_str().unwrap()).await;
        });

        // peeper 可以监控远进程中的信息
        put_peeper();
        peeper::mount();
        let peeper_server = self.context.peeper_server.clone();
        self.context.work_runtime.spawn(async move {
            peeper_server.run().await;
        });

        #[cfg(target_arch = "x86_64")]
        {
            // 加载32位的主程序代理模块（为了启动速度，此模块可以延迟加载）
            let proxy32process = self.context.proxy32process.clone();
            self.context.work_runtime.spawn(async move {
                proxy32process.spawn().await;
            });
        }

        // 朗读当前桌面
        self.context
            .performer
            .speak(&self.context.ui_automation.get_root_element())
            .await;

        // 朗读当前前景窗口
        if let Ok(o) = AccessibleObject::from_foreground_window() {
            self.context.performer.speak(&(o, 0)).await;
        }

        // 启动事件监听
        self.context
            .event_core
            .run(Arc::downgrade(&self.context))
            .await;
    }

<<<<<<< HEAD
    //noinspection RsUnresolvedPath
    /**
     * 退出程序。
     * */
    pub(crate) async fn exit(&self) {
        // 杀死32位代理模块
        #[cfg(target_arch = "x86_64")]
        self.context.proxy32process.kill().await.wait().await;
=======
        // 更新自定义热键, 这个调用放在apply里面不会生效
        self.context
            .talent_provider
            .update_custom_combo_key_map(Arc::downgrade(&self.context));

        // 等待程序退出的信号
        self.context.terminator.wait().await;
        self.context.dispose();
>>>>>>> 887ca3e8

        // 播放退出音效
        self.context.performer.play_sound(Single("exit.wav")).await;

        // 清理上下文
        self.context.dispose();

        // 解除远进程监控
        peeper::unmount();
    }
}

async fn register_service(path: &str) {
    match Command::new("regsvr32").arg("/s").arg(path).spawn() {
        Ok(mut p) => match p.wait().await {
            Ok(_) => info!("Register {} is successfully.", path),
            Err(e) => error!("Can't register the dll server ({}). {}", path, e),
        },
        Err(e) => error!("Can't register the dll server ({}). {}", path, e),
    }
}

/**
 * 安装peeper.dll文件。
 * */
fn put_peeper() {
    // 获取peeper.dll的二进制数据并写入到用户目录中，原理是在编译时把peeper.dll的数据使用include_bytes!内嵌到主程序内部，在运行时释放到磁盘。
    // 注意：这里使用条件编译的方法，确保include_bytes!仅出现一次，不能使用if语句，那样会多次包含bytes，main.exe的大小会成倍增长。
    #[cfg(not(debug_assertions))]
        let peeper_dll = include_bytes!("../../target/x86_64-pc-windows-msvc/release/peeper.dll");
    #[cfg(debug_assertions)]
        let peeper_dll = include_bytes!("../../target/x86_64-pc-windows-msvc/debug/peeper.dll");
    setup_library("peeper.dll", peeper_dll);
}<|MERGE_RESOLUTION|>--- conflicted
+++ resolved
@@ -17,9 +17,9 @@
 };
 use a11y::{get_ia2_lib_path, setup};
 use log::{error, info};
-use rigela_utils::{killer::wait_until_killed, library::setup_library};
-use std::sync::{Arc, Weak};
-use tokio::{process::Command, runtime::Runtime};
+use rigela_utils::{killer::listen_to_killing, library::setup_library};
+use std::sync::Arc;
+use tokio::process::Command;
 use win_wrap::{com::co_initialize_multi_thread, msaa::object::AccessibleObject};
 
 /// 启动器对象
@@ -31,7 +31,7 @@
     /**
      * 创建一个发射台，通常一个进程只有一个实例。
      * */
-    pub(crate) fn new(work_runtime: Weak<Runtime>, terminator: Weak<Terminator>) -> Self {
+    pub(crate) fn new() -> Self {
         // 初始化COM线程模型。
         let res = co_initialize_multi_thread();
         if res.is_err() {
@@ -40,11 +40,11 @@
         // 安装a11y的运行时
         setup();
 
+        // 创建一个终结者对象，main方法将使用他异步等待程序退出
+        let terminator = Terminator::new();
+
         // 上下文对象的创建，需要传入终结器，上下文对象通过终结器对象响应终结消息
-        let context = Context::new(
-            unsafe { &*work_runtime.as_ptr() },
-            terminator.upgrade().unwrap(),
-        );
+        let context = Context::new(terminator);
         let context = Arc::new(context);
         // 调用上下文对象的应用到每一个组件的方法
         context.apply();
@@ -56,11 +56,10 @@
     /**
      * 发射操作，这会启动整个框架，异步方式运行，直到程序结束。
      * */
-    pub(crate) async fn launch(&self) {
+    pub(crate) async fn launch(&mut self) {
         // 监听外部进程请求主程序退出，这是一种安全杀死主进程的方案
         let ctx = Arc::downgrade(&self.context);
-        self.context.work_runtime.spawn(async move {
-            wait_until_killed().await;
+        listen_to_killing(async move {
             unsafe { &*ctx.as_ptr() }
                 .talent_provider
                 .get_exit_talent()
@@ -108,22 +107,8 @@
         }
 
         // 启动事件监听
-        self.context
-            .event_core
-            .run(Arc::downgrade(&self.context))
-            .await;
-    }
+        self.context.event_core.run(self.context.clone()).await;
 
-<<<<<<< HEAD
-    //noinspection RsUnresolvedPath
-    /**
-     * 退出程序。
-     * */
-    pub(crate) async fn exit(&self) {
-        // 杀死32位代理模块
-        #[cfg(target_arch = "x86_64")]
-        self.context.proxy32process.kill().await.wait().await;
-=======
         // 更新自定义热键, 这个调用放在apply里面不会生效
         self.context
             .talent_provider
@@ -132,13 +117,13 @@
         // 等待程序退出的信号
         self.context.terminator.wait().await;
         self.context.dispose();
->>>>>>> 887ca3e8
 
         // 播放退出音效
         self.context.performer.play_sound(Single("exit.wav")).await;
 
-        // 清理上下文
-        self.context.dispose();
+        // 杀死32位代理模块
+        #[cfg(target_arch = "x86_64")]
+        self.context.proxy32process.kill().await.wait().await;
 
         // 解除远进程监控
         peeper::unmount();
@@ -162,8 +147,8 @@
     // 获取peeper.dll的二进制数据并写入到用户目录中，原理是在编译时把peeper.dll的数据使用include_bytes!内嵌到主程序内部，在运行时释放到磁盘。
     // 注意：这里使用条件编译的方法，确保include_bytes!仅出现一次，不能使用if语句，那样会多次包含bytes，main.exe的大小会成倍增长。
     #[cfg(not(debug_assertions))]
-        let peeper_dll = include_bytes!("../../target/x86_64-pc-windows-msvc/release/peeper.dll");
+    let peeper_dll = include_bytes!("../../target/x86_64-pc-windows-msvc/release/peeper.dll");
     #[cfg(debug_assertions)]
-        let peeper_dll = include_bytes!("../../target/x86_64-pc-windows-msvc/debug/peeper.dll");
+    let peeper_dll = include_bytes!("../../target/x86_64-pc-windows-msvc/debug/peeper.dll");
     setup_library("peeper.dll", peeper_dll);
 }