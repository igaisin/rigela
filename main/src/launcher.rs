/*
 * Copyright (c) 2023. The RigelA open source project team and
 * its contributors reserve all rights.
 *
 * Licensed under the Apache License, Version 2.0 (the "License");
 * you may not use this file except in compliance with the License.
 * You may obtain a copy of the License at
 * http://www.apache.org/licenses/LICENSE-2.0
 * Unless required by applicable law or agreed to in writing, software distributed under the
 * License is distributed on an "AS IS" BASIS, WITHOUT WARRANTIES OR CONDITIONS OF ANY KIND, either express or implied.
 * See the License for the specific language governing permissions and limitations under the License.
 */

use crate::{
    context::Context,
    ext::window::AccessibleWindowExt,
    performer::sound::SoundArgument::Single,
    terminator::Terminator,
    talent::Talented,
};
use a11y::{get_ia2_lib_path, setup};
use log::{error, info};
use rigela_utils::{
    killer::listen_to_killing,
    library::setup_library,
};
use std::sync::Arc;
use tokio::process::Command;
use win_wrap::{com::co_initialize_multi_thread, msaa::object::AccessibleObject};

/// 启动器对象
pub(crate) struct Launcher {
    context: Arc<Context>,
}

impl Launcher {
    /**
     * 创建一个发射台，通常一个进程只有一个实例。
     * */
    pub(crate) fn new() -> Self {
        // 初始化COM线程模型。
        let res = co_initialize_multi_thread();
        if res.is_err() {
            error!("Can't initialize the com environment. {}", res.message());
        }
        // 安装a11y的运行时
        setup();

        // 创建一个终结者对象，main方法将使用他异步等待程序退出
        let terminator = Terminator::new();

        // 上下文对象的创建，需要传入终结器，上下文对象通过终结器对象响应终结消息
<<<<<<< HEAD
        let context = Context::new(terminator);
        let context = Arc::new(context);
        // 调用上下文对象的应用到每一个组件的方法
        context.apply();

        Self {
            context,
        }
=======
        let ctx = Context::new(terminator);
        let context: Arc<Context> = ctx.into();

        // 调用上下文对象的应用到每一个组件的方法
        context.apply();

        Self { context }
>>>>>>> f3fea46c
    }

    //noinspection RsUnresolvedPath
    /**
     * 发射操作，这会启动整个框架，异步方式运行，直到程序结束。
     * */
    pub(crate) async fn launch(&mut self) {
        // 监听外部进程请求主程序退出，这是一种安全杀死主进程的方案
        let ctx = Arc::downgrade(&self.context);
        listen_to_killing(async move {
            unsafe { &*ctx.as_ptr() }.talent_provider.get_exit_talent().perform(ctx).await;
        });

        // 播放启动时的音效
        let performer = self.context.performer.clone();
        self.context.work_runtime.spawn(async move {
            performer.play_sound(Single("launch.wav")).await;
        });

        // 注册com组件库
        self.context.work_runtime.spawn(async move {
            register_service((&get_ia2_lib_path()).to_str().unwrap()).await;
        });

        // peeper 可以监控远进程中的信息
        put_peeper();
        peeper::mount();
        let peeper_server = self.context.peeper_server.clone();
        self.context.work_runtime.spawn(async move {
            peeper_server.run().await;
        });

        #[cfg(target_arch = "x86_64")]
        {
            // 加载32位的主程序代理模块（为了启动速度，此模块可以延迟加载）
            let proxy32process = self.context.proxy32process.clone();
            self.context.work_runtime.spawn(async move {
                proxy32process.spawn().await;
            });
        }

        // 朗读当前桌面
        let root = self.context.ui_automation.get_root_element();
        self.context.performer.speak(&root).await;

        // 朗读当前前景窗口
        if let Ok(o) = AccessibleObject::from_foreground_window() {
            self.context.performer.speak(&(o, 0)).await;
        }

        // 启动事件监听
        self.context.event_core.run(self.context.clone()).await;

        // 等待程序退出的信号
        self.context.terminator.wait().await;
        self.context.dispose();

        // 退出Gui界面
        self.context.gui_provider.uninit();

        // 播放退出音效
        self.context.performer.play_sound(Single("exit.wav")).await;

        // 杀死32位代理模块
        #[cfg(target_arch = "x86_64")]
        self.context.proxy32process.kill().await.wait().await;

        // 解除远进程监控
        peeper::unmount();
    }
}

async fn register_service(path: &str) {
    match Command::new("regsvr32").arg("/s").arg(path).spawn() {
        Ok(mut p) => match p.wait().await {
            Ok(_) => info!("Register {} is successfully.", path),
            Err(e) => error!("Can't register the dll server ({}). {}", path, e),
        },
        Err(e) => error!("Can't register the dll server ({}). {}", path, e),
    }
}

/**
 * 安装peeper.dll文件。
 * */
fn put_peeper() {
    // 获取peeper.dll的二进制数据并写入到用户目录中，原理是在编译时把peeper.dll的数据使用include_bytes!内嵌到主程序内部，在运行时释放到磁盘。
    // 注意：这里使用条件编译的方法，确保include_bytes!仅出现一次，不能使用if语句，那样会多次包含bytes，main.exe的大小会成倍增长。
    #[cfg(not(debug_assertions))]
    let peeper_dll = include_bytes!("../../target/x86_64-pc-windows-msvc/release/peeper.dll");
    #[cfg(debug_assertions)]
    let peeper_dll = include_bytes!("../../target/x86_64-pc-windows-msvc/debug/peeper.dll");
    setup_library("peeper.dll", peeper_dll);
}<|MERGE_RESOLUTION|>--- conflicted
+++ resolved
@@ -12,16 +12,13 @@
  */
 
 use crate::{
-    context::Context,
-    ext::window::AccessibleWindowExt,
-    performer::sound::SoundArgument::Single,
+    context::Context, ext::window::AccessibleWindowExt, performer::sound::SoundArgument::Single,
     terminator::Terminator,
-    talent::Talented,
 };
 use a11y::{get_ia2_lib_path, setup};
 use log::{error, info};
 use rigela_utils::{
-    killer::listen_to_killing,
+    killer::{kill, listen_to_killing},
     library::setup_library,
 };
 use std::sync::Arc;
@@ -50,35 +47,28 @@
         let terminator = Terminator::new();
 
         // 上下文对象的创建，需要传入终结器，上下文对象通过终结器对象响应终结消息
-<<<<<<< HEAD
-        let context = Context::new(terminator);
-        let context = Arc::new(context);
+        let ctx = Context::new(terminator);
+        let ctx_ref: Arc<Context> = ctx.into();
+
         // 调用上下文对象的应用到每一个组件的方法
-        context.apply();
+        ctx_ref.apply();
 
         Self {
-            context,
+            context: ctx_ref,
         }
-=======
-        let ctx = Context::new(terminator);
-        let context: Arc<Context> = ctx.into();
-
-        // 调用上下文对象的应用到每一个组件的方法
-        context.apply();
-
-        Self { context }
->>>>>>> f3fea46c
     }
 
-    //noinspection RsUnresolvedPath
     /**
      * 发射操作，这会启动整个框架，异步方式运行，直到程序结束。
      * */
     pub(crate) async fn launch(&mut self) {
+        // 通知其他的读屏进程退出，防止多开
+        kill().await;
+
         // 监听外部进程请求主程序退出，这是一种安全杀死主进程的方案
-        let ctx = Arc::downgrade(&self.context);
+        let terminator = self.context.terminator.clone();
         listen_to_killing(async move {
-            unsafe { &*ctx.as_ptr() }.talent_provider.get_exit_talent().perform(ctx).await;
+            terminator.exit().await;
         });
 
         // 播放启动时的音效
@@ -109,9 +99,14 @@
             });
         }
 
+        // 初始化GUI窗口界面
+        self.context.gui_provider.init(self.context.clone());
+
         // 朗读当前桌面
-        let root = self.context.ui_automation.get_root_element();
-        self.context.performer.speak(&root).await;
+        self.context
+            .performer
+            .speak(&self.context.ui_automation.get_root_element())
+            .await;
 
         // 朗读当前前景窗口
         if let Ok(o) = AccessibleObject::from_foreground_window() {
@@ -157,8 +152,8 @@
     // 获取peeper.dll的二进制数据并写入到用户目录中，原理是在编译时把peeper.dll的数据使用include_bytes!内嵌到主程序内部，在运行时释放到磁盘。
     // 注意：这里使用条件编译的方法，确保include_bytes!仅出现一次，不能使用if语句，那样会多次包含bytes，main.exe的大小会成倍增长。
     #[cfg(not(debug_assertions))]
-    let peeper_dll = include_bytes!("../../target/x86_64-pc-windows-msvc/release/peeper.dll");
+        let peeper_dll = include_bytes!("../../target/x86_64-pc-windows-msvc/release/peeper.dll");
     #[cfg(debug_assertions)]
-    let peeper_dll = include_bytes!("../../target/x86_64-pc-windows-msvc/debug/peeper.dll");
+        let peeper_dll = include_bytes!("../../target/x86_64-pc-windows-msvc/debug/peeper.dll");
     setup_library("peeper.dll", peeper_dll);
 }