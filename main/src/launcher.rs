/*
 * Copyright (c) 2023. The RigelA open source project team and
 * its contributors reserve all rights.
 *
 * Licensed under the Apache License, Version 2.0 (the "License");
 * you may not use this file except in compliance with the License.
 * You may obtain a copy of the License at
 * http://www.apache.org/licenses/LICENSE-2.0
 * Unless required by applicable law or agreed to in writing, software distributed under the
 * License is distributed on an "AS IS" BASIS, WITHOUT WARRANTIES OR CONDITIONS OF ANY KIND, either express or implied.
 * See the License for the specific language governing permissions and limitations under the License.
 */

<<<<<<< HEAD
use crate::browser::uia;
use crate::context::Context;
use crate::gui::welcome::show_welcome;
use crate::terminator::{TerminationWaiter, Terminator};
use std::{future::Future, sync::Arc, thread};
=======
use crate::{
    context::Context,
    gui::FrameUi,
    terminator::{TerminationWaiter, Terminator},
    browser::get_form_browser
};
use std::{future::Future, sync::Arc, time::Duration};
use tokio::time::sleep;
>>>>>>> 0af571fb
use win_wrap::com::co_initialize_multi_thread;

pub struct Launcher {
    context: Arc<Context>,
    waiter: Option<Box<TerminationWaiter>>,
}

impl Launcher {
    /**
     * 创建一个发射台，通常一个进程只有一个实例。
     * */
    pub(crate) fn new() -> Self {
        // 创建一个终结者对象，main方法将使用他异步等待程序退出
        let (terminator, waiter) = Terminator::new();
        let ctx = Context::new(terminator);
        let ctx_ref: Arc<Context> = ctx.into();
        ctx_ref.apply();
        Self {
            context: ctx_ref,
            waiter: Some(waiter.into()),
        }
    }

    /**
     * 发射操作，这会启动整个框架，异步方式运行，直到程序结束。
     * */
    pub(crate) fn launch(&mut self) -> impl Future + '_ {
        // 初始化COM线程模型。
        co_initialize_multi_thread().expect("Can't initialize the com environment.");

        async {
            // peeper 可以监控远进程中的信息
            peeper::mount();

            // 显示欢迎页面。
<<<<<<< HEAD
            let context = Arc::clone(&self.context);
            thread::spawn(|| show_welcome(context));
=======
            self.context.gui_accessor
                .get_welcome_frame_ui()
                .show(ctx.clone());

            let performer = ctx.performer.clone();
            let main_handler = ctx.main_handler.clone();
>>>>>>> 0af571fb

            // 朗读当前桌面
            uia::speak_desktop(Arc::clone(&self.context)).await;

            // 订阅UIA的焦点元素改变事件
            uia::speak_focus_item(Arc::clone(&self.context)).await;

            // 监听前台窗口变动
            uia::watch_foreground_window(Arc::clone(&self.context)).await;

            // 等待程序退出的信号
            self.waiter.as_deref_mut().unwrap().wait().await;
            self.context.dispose();

            // 解除远进程监控
            peeper::unmount();
        }
    }
}<|MERGE_RESOLUTION|>--- conflicted
+++ resolved
@@ -11,13 +11,6 @@
  * See the License for the specific language governing permissions and limitations under the License.
  */
 
-<<<<<<< HEAD
-use crate::browser::uia;
-use crate::context::Context;
-use crate::gui::welcome::show_welcome;
-use crate::terminator::{TerminationWaiter, Terminator};
-use std::{future::Future, sync::Arc, thread};
-=======
 use crate::{
     context::Context,
     gui::FrameUi,
@@ -26,7 +19,6 @@
 };
 use std::{future::Future, sync::Arc, time::Duration};
 use tokio::time::sleep;
->>>>>>> 0af571fb
 use win_wrap::com::co_initialize_multi_thread;
 
 pub struct Launcher {
@@ -61,32 +53,51 @@
             // peeper 可以监控远进程中的信息
             peeper::mount();
 
+            let ctx = self.context.clone();
+
             // 显示欢迎页面。
-<<<<<<< HEAD
-            let context = Arc::clone(&self.context);
-            thread::spawn(|| show_welcome(context));
-=======
             self.context.gui_accessor
                 .get_welcome_frame_ui()
                 .show(ctx.clone());
 
             let performer = ctx.performer.clone();
             let main_handler = ctx.main_handler.clone();
->>>>>>> 0af571fb
 
             // 朗读当前桌面
-            uia::speak_desktop(Arc::clone(&self.context)).await;
+            performer.speak(&ctx.ui_automation.get_root_element()).await;
+            sleep(Duration::from_millis(1000)).await;
+
+            let ctx3 = Arc::clone(&self.context);
 
             // 订阅UIA的焦点元素改变事件
-            uia::speak_focus_item(Arc::clone(&self.context)).await;
+            ctx.ui_automation.add_focus_changed_listener(move |x| {
+                let performer1 = Arc::clone(&performer);
+                let handle1 = Arc::clone(&main_handler);
+                // let performer2 = Arc::clone(&performer);
+                // let handle2 = Arc::clone(&main_handler);
 
-            // 监听前台窗口变动
-            uia::watch_foreground_window(Arc::clone(&self.context)).await;
+                handle1.spawn(async move { performer1.speak(&x).await });
 
+                let mut fb = get_form_browser().lock().expect("Can't lock the form browser.");
+                if !fb.is_foreground_window_changed() {
+                    return;
+                }
+                fb.update_hwnd();
+
+                let elements = ctx3.ui_automation.get_foreground_window_elements();
+
+                for ele in elements {
+                    fb.add(Box::new(ele));
+                }
+
+                // 测试是否监测到前台窗口更新，测试使用，待删除。
+                // handle2.spawn(async move {
+                //     performer2.speak_text("hello test").await;
+                // });
+            });
             // 等待程序退出的信号
             self.waiter.as_deref_mut().unwrap().wait().await;
             self.context.dispose();
-
             // 解除远进程监控
             peeper::unmount();
         }
