/*
 * Copyright (c) 2023. The RigelA open source project team and
 * its contributors reserve all rights.
 *
 * Licensed under the Apache License, Version 2.0 (the "License");
 * you may not use this file except in compliance with the License.
 * You may obtain a copy of the License at
 * http://www.apache.org/licenses/LICENSE-2.0
 * Unless required by applicable law or agreed to in writing, software distributed under the
 * License is distributed on an "AS IS" BASIS, WITHOUT WARRANTIES OR CONDITIONS OF ANY KIND, either express or implied.
 * See the License for the specific language governing permissions and limitations under the License.
 */

use crate::{
    browser::uia,
    context::Context,
    gui::FrameUi,
    terminator::{TerminationWaiter, Terminator},
};
use std::sync::Arc;
use win_wrap::com::co_initialize_multi_thread;

pub struct Launcher {
    context: Context,
    waiter: Option<Box<TerminationWaiter>>,
}

impl Launcher {
    /**
     * 创建一个发射台，通常一个进程只有一个实例。
     * */
    pub(crate) fn new() -> Self {
        // 创建一个终结者对象，main方法将使用他异步等待程序退出
        let (terminator, waiter) = Terminator::new();
<<<<<<< HEAD
        let context = Context::new(terminator);
        context.apply();
=======
        let ctx = Context::new(terminator);
        let ctx_ref: Arc<Context> = ctx.into();
        ctx_ref.apply();

>>>>>>> f4cc6203
        Self {
            context,
            waiter: Some(waiter.into()),
        }
    }

    /**
     * 发射操作，这会启动整个框架，异步方式运行，直到程序结束。
     * */
    pub(crate) async fn launch(&mut self) {
        // 初始化COM线程模型。
        co_initialize_multi_thread().expect("Can't initialize the com environment.");

<<<<<<< HEAD
        let ctx = Arc::new(self.context.clone());

        // peeper 可以监控远进程中的信息
        peeper::mount();

        // 显示欢迎页面。
        self.context
            .gui_accessor
            .get_welcome_frame_ui()
            .show(Arc::clone(&ctx));

        // 朗读当前桌面
        uia::speak_desktop(Arc::clone(&ctx)).await;

        // 订阅UIA的焦点元素改变事件
        uia::speak_focus_item(Arc::clone(&ctx)).await;

        // 监听前台窗口变动
        uia::watch_foreground_window(Arc::clone(&ctx)).await;

        // 等待程序退出的信号
        self.waiter.as_deref_mut().unwrap().wait().await;
        self.context.dispose();

=======
        // peeper 可以监控远进程中的信息
        peeper::mount();

        // 显示欢迎页面。
        self.context
            .gui_accessor
            .get_welcome_frame_ui()
            .show(self.context.clone());

        // 朗读当前桌面
        uia::speak_desktop(Arc::clone(&self.context)).await;

        // 订阅UIA的焦点元素改变事件
        uia::speak_focus_item(Arc::clone(&self.context)).await;

        // 监听前台窗口变动
        uia::watch_foreground_window(Arc::clone(&self.context)).await;

        // 等待程序退出的信号
        self.waiter.as_deref_mut().unwrap().wait().await;
        self.context.dispose();

>>>>>>> f4cc6203
        // 解除远进程监控
        peeper::unmount();
    }
}<|MERGE_RESOLUTION|>--- conflicted
+++ resolved
@@ -21,7 +21,7 @@
 use win_wrap::com::co_initialize_multi_thread;
 
 pub struct Launcher {
-    context: Context,
+    context: Arc<Context>,
     waiter: Option<Box<TerminationWaiter>>,
 }
 
@@ -32,17 +32,12 @@
     pub(crate) fn new() -> Self {
         // 创建一个终结者对象，main方法将使用他异步等待程序退出
         let (terminator, waiter) = Terminator::new();
-<<<<<<< HEAD
-        let context = Context::new(terminator);
-        context.apply();
-=======
         let ctx = Context::new(terminator);
         let ctx_ref: Arc<Context> = ctx.into();
         ctx_ref.apply();
 
->>>>>>> f4cc6203
         Self {
-            context,
+            context: ctx_ref,
             waiter: Some(waiter.into()),
         }
     }
@@ -54,32 +49,6 @@
         // 初始化COM线程模型。
         co_initialize_multi_thread().expect("Can't initialize the com environment.");
 
-<<<<<<< HEAD
-        let ctx = Arc::new(self.context.clone());
-
-        // peeper 可以监控远进程中的信息
-        peeper::mount();
-
-        // 显示欢迎页面。
-        self.context
-            .gui_accessor
-            .get_welcome_frame_ui()
-            .show(Arc::clone(&ctx));
-
-        // 朗读当前桌面
-        uia::speak_desktop(Arc::clone(&ctx)).await;
-
-        // 订阅UIA的焦点元素改变事件
-        uia::speak_focus_item(Arc::clone(&ctx)).await;
-
-        // 监听前台窗口变动
-        uia::watch_foreground_window(Arc::clone(&ctx)).await;
-
-        // 等待程序退出的信号
-        self.waiter.as_deref_mut().unwrap().wait().await;
-        self.context.dispose();
-
-=======
         // peeper 可以监控远进程中的信息
         peeper::mount();
 
@@ -102,7 +71,6 @@
         self.waiter.as_deref_mut().unwrap().wait().await;
         self.context.dispose();
 
->>>>>>> f4cc6203
         // 解除远进程监控
         peeper::unmount();
     }
