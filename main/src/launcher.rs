/*
 * Copyright (c) 2023. The RigelA open source project team and
 * its contributors reserve all rights.
 *
 * Licensed under the Apache License, Version 2.0 (the "License");
 * you may not use this file except in compliance with the License.
 * You may obtain a copy of the License at
 * http://www.apache.org/licenses/LICENSE-2.0
 * Unless required by applicable law or agreed to in writing, software distributed under the
 * License is distributed on an "AS IS" BASIS, WITHOUT WARRANTIES OR CONDITIONS OF ANY KIND, either express or implied.
 * See the License for the specific language governing permissions and limitations under the License.
 */

use crate::{
    context::Context,
    gui::FrameUi,
    terminator::{TerminationWaiter, Terminator},
};
<<<<<<< HEAD
use std::{future::Future, sync::Arc};
=======
use std::sync::Arc;
use std::time::Duration;
use tokio::time::sleep;
>>>>>>> 5646c446
use win_wrap::com::co_initialize_multi_thread;

pub struct Launcher {
    context: Arc<Context>,
    waiter: Option<Box<TerminationWaiter>>,
}

impl Launcher {
    /**
     * 创建一个发射台，通常一个进程只有一个实例。
     * */
    pub(crate) fn new() -> Self {
        // 创建一个终结者对象，main方法将使用他异步等待程序退出
        let (terminator, waiter) = Terminator::new();
        let ctx = Context::new(terminator);
        let ctx_ref: Arc<Context> = ctx.into();
        ctx_ref.apply();
        Self {
            context: ctx_ref,
            waiter: Some(waiter.into()),
        }
    }

    /**
     * 发射操作，这会启动整个框架，异步方式运行，直到程序结束。
     * */
    pub(crate) fn launch(&mut self) -> impl Future + '_ {
        // 初始化COM线程模型。
        co_initialize_multi_thread().expect("Can't initialize the com environment.");

        async {
            // peeper 可以监控远进程中的信息
            peeper::mount();

            // 显示欢迎页面。
            self.context
                .gui_accessor
                .get_welcome_frame_ui()
                .show(self.context.clone());

<<<<<<< HEAD
            // 朗读当前桌面
            uia::speak_desktop(Arc::clone(&self.context)).await;

            // 订阅UIA的焦点元素改变事件
            uia::speak_focus_item(Arc::clone(&self.context)).await;

            // 监听前台窗口变动
            uia::watch_foreground_window(Arc::clone(&self.context)).await;
=======
        // 朗读当前桌面
        speak_desktop(Arc::clone(&self.context)).await;

        // 启动事件监听
        self.context.event_core.run(self.context.clone()).await;
>>>>>>> 5646c446

            // 等待程序退出的信号
            self.waiter.as_deref_mut().unwrap().wait().await;
            self.context.dispose();

            // 解除远进程监控
            peeper::unmount();
        }
    }
}

async fn speak_desktop(context: Arc<Context>) {
    let root = context.ui_automation.get_root_element();
    context.performer.speak(&root).await;

    sleep(Duration::from_millis(1000)).await;
}<|MERGE_RESOLUTION|>--- conflicted
+++ resolved
@@ -16,13 +16,9 @@
     gui::FrameUi,
     terminator::{TerminationWaiter, Terminator},
 };
-<<<<<<< HEAD
-use std::{future::Future, sync::Arc};
-=======
 use std::sync::Arc;
 use std::time::Duration;
 use tokio::time::sleep;
->>>>>>> 5646c446
 use win_wrap::com::co_initialize_multi_thread;
 
 pub struct Launcher {
@@ -40,6 +36,7 @@
         let ctx = Context::new(terminator);
         let ctx_ref: Arc<Context> = ctx.into();
         ctx_ref.apply();
+
         Self {
             context: ctx_ref,
             waiter: Some(waiter.into()),
@@ -49,44 +46,31 @@
     /**
      * 发射操作，这会启动整个框架，异步方式运行，直到程序结束。
      * */
-    pub(crate) fn launch(&mut self) -> impl Future + '_ {
+    pub(crate) async fn launch(&mut self) {
         // 初始化COM线程模型。
         co_initialize_multi_thread().expect("Can't initialize the com environment.");
 
-        async {
-            // peeper 可以监控远进程中的信息
-            peeper::mount();
+        // peeper 可以监控远进程中的信息
+        peeper::mount();
 
-            // 显示欢迎页面。
-            self.context
-                .gui_accessor
-                .get_welcome_frame_ui()
-                .show(self.context.clone());
+        // 显示欢迎页面。
+        self.context
+            .gui_accessor
+            .get_welcome_frame_ui()
+            .show(self.context.clone());
 
-<<<<<<< HEAD
-            // 朗读当前桌面
-            uia::speak_desktop(Arc::clone(&self.context)).await;
-
-            // 订阅UIA的焦点元素改变事件
-            uia::speak_focus_item(Arc::clone(&self.context)).await;
-
-            // 监听前台窗口变动
-            uia::watch_foreground_window(Arc::clone(&self.context)).await;
-=======
         // 朗读当前桌面
         speak_desktop(Arc::clone(&self.context)).await;
 
         // 启动事件监听
         self.context.event_core.run(self.context.clone()).await;
->>>>>>> 5646c446
 
-            // 等待程序退出的信号
-            self.waiter.as_deref_mut().unwrap().wait().await;
-            self.context.dispose();
+        // 等待程序退出的信号
+        self.waiter.as_deref_mut().unwrap().wait().await;
+        self.context.dispose();
 
-            // 解除远进程监控
-            peeper::unmount();
-        }
+        // 解除远进程监控
+        peeper::unmount();
     }
 }
 
