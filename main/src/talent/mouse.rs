/*
 * Copyright (c) 2024. The RigelA open source project team and
 * its contributors reserve all rights.
 *
 * Licensed under the Apache License, Version 2.0 (the "License");
 * you may not use this file except in compliance with the License.
 * You may obtain a copy of the License at
 * http://www.apache.org/licenses/LICENSE-2.0
 * Unless required by applicable law or agreed to in writing, software distributed under the
 * License is distributed on an "AS IS" BASIS, WITHOUT WARRANTIES OR CONDITIONS OF ANY KIND, either express or implied.
 * See the License for the specific language governing permissions and limitations under the License.
 */

<<<<<<< HEAD
use crate::{
    commander::keyboard::keys::Keys::*, configs::config_operations::apply_mouse_config,
    context::Context,
};
=======
use crate::combo_key;
use crate::commander::keyboard::combo_keys::ComboKey;
use crate::commander::keyboard::combo_keys::State;
#[allow(unused_imports)]
use crate::commander::keyboard::keys::Keys::*;
use crate::commander::keyboard::modify_keys::ModifierKeys;
use crate::configs::config_operations::apply_mouse_config;
use crate::context::Context;
>>>>>>> f318a4c8
use async_trait::async_trait;
use rigela_macros::talent;
#[allow(unused_imports)]
use std::sync::Weak;
use win_wrap::input::{click, get_cur_mouse_point, right_click};

<<<<<<< HEAD
//noinspection RsUnresolvedPath
#[talent(doc = "鼠标单击", key = (VkNumPadDiv))]
=======
//noinspection RsUnresolvedReference
#[talent(doc = "鼠标单击", key = combo_key!(VkNumPadDiv))]
>>>>>>> f318a4c8
async fn click(context: Weak<Context>) {
    let (x, y) = get_point(context.clone()).await;
    click(x, y);
    unsafe { &*context.as_ptr() }
        .performer
        .speak(&t!("mouse.click"))
        .await;
}

<<<<<<< HEAD
//noinspection RsUnresolvedPath
#[talent(doc = "鼠标右击", key = (VkNumPadMul))]
=======
//noinspection RsUnresolvedReference
#[talent(doc = "鼠标右击", key = combo_key!(VkNumPadMul))]
>>>>>>> f318a4c8
async fn right_click(context: Weak<Context>) {
    let (x, y) = get_point(context.clone()).await;
    right_click(x, y);
    unsafe { &*context.as_ptr() }
        .performer
        .speak(&t!("mouse.right_click"))
        .await;
}

<<<<<<< HEAD
//noinspection RsUnresolvedPath
#[talent(doc = "鼠标朗读", key = (VkRigelA, VkM))]
=======
//noinspection RsUnresolvedReference
#[talent(doc = "鼠标朗读", key = combo_key!("RigelA", VkM))]
>>>>>>> f318a4c8
async fn read_mouse(context: Weak<Context>) {
    let is_read = !unsafe { &*context.as_ptr() }
        .config_manager
        .get_config()
        .mouse_config
        .is_read;
    apply_mouse_config(context.clone(), is_read);
    let state = match is_read {
        true => t!("mouse.state_on"),
        false => t!("mouse.state_off"),
    };
    unsafe { &*context.as_ptr() }.performer.speak(&state).await;
}

async fn get_point(context: Weak<Context>) -> (i32, i32) {
    let context = unsafe { &*context.as_ptr() };
    let ele = match context.ui_navigator.get_last_visit().await {
        None => None,
        e => e,
    };
    match ele {
        None => get_cur_mouse_point(),
        Some(e) => {
            if let Some(r) = e.get_rect() {
                (r.left, r.top)
            } else {
                get_cur_mouse_point()
            }
        }
    }
}

/// 朗读鼠标元素
pub(crate) fn mouse_read(context: Weak<Context>, x: i32, y: i32) {
    let uia = unsafe { &*context.as_ptr() }.ui_automation.clone();
    let ele = uia.element_from_point(x, y).unwrap();
    let pf = unsafe { &*context.as_ptr() }.performer.clone();
    let h = unsafe { &*context.as_ptr() }.main_handler.clone();
    h.spawn(async move { pf.speak(&ele).await });
}<|MERGE_RESOLUTION|>--- conflicted
+++ resolved
@@ -11,12 +11,6 @@
  * See the License for the specific language governing permissions and limitations under the License.
  */
 
-<<<<<<< HEAD
-use crate::{
-    commander::keyboard::keys::Keys::*, configs::config_operations::apply_mouse_config,
-    context::Context,
-};
-=======
 use crate::combo_key;
 use crate::commander::keyboard::combo_keys::ComboKey;
 use crate::commander::keyboard::combo_keys::State;
@@ -25,20 +19,14 @@
 use crate::commander::keyboard::modify_keys::ModifierKeys;
 use crate::configs::config_operations::apply_mouse_config;
 use crate::context::Context;
->>>>>>> f318a4c8
 use async_trait::async_trait;
 use rigela_macros::talent;
 #[allow(unused_imports)]
 use std::sync::Weak;
 use win_wrap::input::{click, get_cur_mouse_point, right_click};
 
-<<<<<<< HEAD
-//noinspection RsUnresolvedPath
-#[talent(doc = "鼠标单击", key = (VkNumPadDiv))]
-=======
 //noinspection RsUnresolvedReference
 #[talent(doc = "鼠标单击", key = combo_key!(VkNumPadDiv))]
->>>>>>> f318a4c8
 async fn click(context: Weak<Context>) {
     let (x, y) = get_point(context.clone()).await;
     click(x, y);
@@ -48,13 +36,8 @@
         .await;
 }
 
-<<<<<<< HEAD
-//noinspection RsUnresolvedPath
-#[talent(doc = "鼠标右击", key = (VkNumPadMul))]
-=======
 //noinspection RsUnresolvedReference
 #[talent(doc = "鼠标右击", key = combo_key!(VkNumPadMul))]
->>>>>>> f318a4c8
 async fn right_click(context: Weak<Context>) {
     let (x, y) = get_point(context.clone()).await;
     right_click(x, y);
@@ -64,13 +47,8 @@
         .await;
 }
 
-<<<<<<< HEAD
-//noinspection RsUnresolvedPath
-#[talent(doc = "鼠标朗读", key = (VkRigelA, VkM))]
-=======
 //noinspection RsUnresolvedReference
 #[talent(doc = "鼠标朗读", key = combo_key!("RigelA", VkM))]
->>>>>>> f318a4c8
 async fn read_mouse(context: Weak<Context>) {
     let is_read = !unsafe { &*context.as_ptr() }
         .config_manager
@@ -87,8 +65,8 @@
 
 async fn get_point(context: Weak<Context>) -> (i32, i32) {
     let context = unsafe { &*context.as_ptr() };
-    let ele = match context.ui_navigator.get_last_visit().await {
-        None => None,
+    let ele = match context.form_browser.current_child().await {
+        None => context.form_browser.current().await,
         e => e,
     };
     match ele {
