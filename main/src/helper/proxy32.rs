--- conflicted
+++ resolved
@@ -11,26 +11,14 @@
  * See the License for the specific language governing permissions and limitations under the License.
  */
 
-<<<<<<< HEAD
-use crate::context::Context;
-use std::sync::Arc;
-use tokio::{process::Child, sync::RwLock};
-
-#[cfg(target_arch = "x86_64")]
-const PIPE_NAME: &str = r"\\.\PIPE\RIGELA.PROXY32";
-=======
 use tokio::process::Child;
 use tokio::sync::RwLock;
 use rigela_proxy32::client::Proxy32Client;
->>>>>>> 5b1a1025
 
 pub(crate) struct Proxy32 {
     #[allow(dead_code)]
     process: RwLock<Option<Child>>,
-<<<<<<< HEAD
-=======
     client: RwLock<Option<Proxy32Client>>
->>>>>>> 5b1a1025
 }
 
 impl Proxy32 {
@@ -40,10 +28,7 @@
     pub(crate) fn new() -> Self {
         Self {
             process: None.into(),
-<<<<<<< HEAD
-=======
             client: None.into()
->>>>>>> 5b1a1025
         }
     }
 
@@ -55,32 +40,29 @@
         use rigela_utils::{get_program_directory, write_file};
         use log::error;
         use std::time::Duration;
-        use tokio::{process::Command, time::sleep};
+        use tokio::{
+            process::Command,
+            time::sleep
+        };
 
         // 获取proxy32.exe的二进制数据并写入到用户目录中，原理是在编译时把proxy32的数据使用include_bytes!内嵌到64位的主程序内部，在运行时释放到磁盘。
         // 注意：这里使用条件编译的方法，确保include_bytes!仅出现一次，不能使用if语句，那样会多次包含bytes，main.exe的大小会成倍增长。
         #[cfg(not(debug_assertions))]
-        let proxy32_bin =
-            include_bytes!("../../../target/i686-pc-windows-msvc/release/proxy32.exe");
+            let proxy32_bin = include_bytes!("../../../target/i686-pc-windows-msvc/release/proxy32.exe");
         #[cfg(debug_assertions)]
-        let proxy32_bin = include_bytes!("../../../target/i686-pc-windows-msvc/debug/proxy32.exe");
+            let proxy32_bin = include_bytes!("../../../target/i686-pc-windows-msvc/debug/proxy32.exe");
         let proxy32_path = get_program_directory().join("proxy32.exe");
         if let Err(e) = write_file(&proxy32_path, proxy32_bin).await {
             error!("{}", e);
         }
 
         // 启动32位的代理模块。
-        let mut cmd: Result<Child, _>;
-        loop {
-            cmd = Command::new(&proxy32_path).args([PIPE_NAME]).spawn();
-            if cmd.is_err() {
-                // 因为proxy32.exe刚刚释放到磁盘，很可能被微软杀毒锁定，这时候启动会失败（另一个程序正在使用此文件，进程无法访问。）
-                // 1秒之后重新尝试启动
-                sleep(Duration::from_millis(1000)).await;
-            } else {
-                // 启动成功
-                break;
-            }
+        let mut cmd = Command::new(&proxy32_path).spawn();
+        while cmd.is_err() {
+            // 因为proxy32.exe刚刚释放到磁盘，很可能被微软杀毒锁定，这时候启动会失败（另一个程序正在使用此文件，进程无法访问。）
+            sleep(Duration::from_millis(1000)).await;
+            // 1秒之后重新尝试启动
+            cmd = Command::new(&proxy32_path).spawn();
         }
 
         let mut process = self.process.write().await;
@@ -119,15 +101,4 @@
             x.wait().await.unwrap();
         }
     }
-
-    /**
-     * 异步方式运行proxy32，这会建立必要的命名管道进行信息交换。
-     * */
-    pub(crate) async fn run(&self, #[allow(unused_variables)] context: Arc<Context>) {
-        #[cfg(target_arch = "x86_64")]
-        context.main_handler.spawn(async move {
-            use proxy32::client_run;
-            client_run(PIPE_NAME).await;
-        });
-    }
 }